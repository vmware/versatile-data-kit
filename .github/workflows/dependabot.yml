<<<<<<< HEAD
# Copyright 2023-2023 VMware, Inc.
=======
# Copyright 2021-2023 VMware, Inc.
>>>>>>> edfcf85f
# SPDX-License-Identifier: Apache-2.0

name: auto-merge

on:
  pull_request:

jobs:
  auto-merge:
    runs-on: ubuntu-latest
    steps:
      - uses: actions/checkout@v2
      - uses: ahmadnassri/action-dependabot-auto-merge@v2
        with:
          token: ${{ secrets.mytoken || github.token }}<|MERGE_RESOLUTION|>--- conflicted
+++ resolved
@@ -1,8 +1,4 @@
-<<<<<<< HEAD
-# Copyright 2023-2023 VMware, Inc.
-=======
 # Copyright 2021-2023 VMware, Inc.
->>>>>>> edfcf85f
 # SPDX-License-Identifier: Apache-2.0
 
 name: auto-merge
