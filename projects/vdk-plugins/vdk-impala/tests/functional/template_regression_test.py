# Copyright 2021-2023 VMware, Inc.
# SPDX-License-Identifier: Apache-2.0
import json
import os
import pathlib
import re
import time
import unittest
from unittest.mock import ANY
from unittest.mock import MagicMock
from unittest.mock import patch

import pytest
from vdk.internal.core import errors
from vdk.plugin.impala import impala_plugin
from vdk.plugin.test_utils.util_funcs import cli_assert
from vdk.plugin.test_utils.util_funcs import cli_assert_equal
from vdk.plugin.test_utils.util_funcs import CliEntryBasedTestRunner
from vdk.plugin.test_utils.util_funcs import get_test_job_path

VDK_DB_DEFAULT_TYPE = "VDK_DB_DEFAULT_TYPE"
VDK_IMPALA_HOST = "VDK_IMPALA_HOST"
VDK_IMPALA_PORT = "VDK_IMPALA_PORT"


@patch.dict(
    os.environ,
    {
        VDK_DB_DEFAULT_TYPE: "IMPALA",
        VDK_IMPALA_HOST: "localhost",
        VDK_IMPALA_PORT: "21050",
    },
)
@pytest.mark.usefixtures("impala_service")
class TestTemplateRegression(unittest.TestCase):
    def setUp(self) -> None:
        self.__runner = CliEntryBasedTestRunner(impala_plugin)
        time.sleep(10)  # wait for impala instance to come online
        self._run_query("CREATE DATABASE IF NOT EXISTS vdkprototypes")
        self._run_query("CREATE DATABASE IF NOT EXISTS staging_vdkprototypes")

    def test_load_dimension_scd1(self) -> None:
        test_schema = "vdkprototypes"
        source_view = "vw_dim_org"
        target_table = "dw_dim_org"

        res = self._run_job(
            "load_dimension_scd1_template_job",
            {
                "source_schema": test_schema,
                "source_view": source_view,
                "target_schema": test_schema,
                "target_table": target_table,
            },
        )
        cli_assert(not res.exception, res)
        actual_rs = self._run_query(f"SELECT * FROM {test_schema}.{target_table}")
        expected_rs = self._run_query(f"SELECT * FROM {test_schema}.{source_view}")
        assert actual_rs.output and expected_rs.output
        assert actual_rs.output == expected_rs.output

    def test_load_dimension_scd1_partitioned(self) -> None:
        test_schema = "vdkprototypes"
        source_view = "vw_dim_org_partition_test"
        target_table = "dw_dim_org_partitioned"

        res = self._run_job(
            "load_dimension_scd1_template_partition_job",
            {
                "source_schema": test_schema,
                "source_view": source_view,
                "target_schema": test_schema,
                "target_table": target_table,
            },
        )
        cli_assert(not res.exception, res)

        actual_rs = self._run_query(f"SELECT * FROM {test_schema}.{target_table}")
        expected_rs = self._run_query(f"SELECT * FROM {test_schema}.{source_view}")

        actual = {x for x in actual_rs.output.split("\n")}
        expected = {x for x in expected_rs.output.split("\n")}

        assert actual_rs.output and expected_rs.output
        self.assertSetEqual(
            expected, actual, f"Elements in {source_view} and {target_table} differ."
        )

    def test_load_dimension_scd1_parameter_validation(self) -> None:
        self._run_template_with_bad_arguments(
            template_name="load_dimension_scd1_template_only",
            template_args={},
            num_exp_errors=4,
        )
        self._run_template_with_bad_arguments(
            template_name="load_dimension_scd1_template_only",
            template_args={"source_view": "foo", "extra_parameter": "bar"},
            num_exp_errors=3,
        )

    def test_load_dimension_scd1_bad_target_schema(self) -> None:
        template_args = {
            "source_schema": "vdkprototypes",
            "source_view": "vw_dim_org",
            "target_schema": "vdkprototypes",
            "target_table": "dw_dim_org_as_textfile",
        }

        self._run_template_with_bad_target_schema(
            template_name="load_dimension_scd1_template_only",
            template_args=template_args,
        )

    def test_load_dimension_scd1_checks_positive(self) -> None:
        test_schema = "vdkprototypes"
        source_view = "vw_dim_org_check_positive"
        target_table = "dw_dim_org_check_positive"
        staging_schema = "staging_vdkprototypes"

        res = self._run_job(
            "load_dimension_scd1_template_job",
            {
                "source_schema": test_schema,
                "source_view": source_view,
                "target_schema": test_schema,
                "target_table": target_table,
                "check": "use_positive_check",
                "staging_schema": staging_schema,
            },
        )

        cli_assert(not res.exception, res)
        actual_rs = self._run_query(f"SELECT * FROM {test_schema}.{target_table}")
        expected_rs = self._run_query(f"SELECT * FROM {test_schema}.{source_view}")
        assert actual_rs.output and expected_rs.output
        assert actual_rs.output == expected_rs.output

    def test_load_dimension_scd1_checks_negative(self) -> None:
        test_schema = "vdkprototypes"
        source_view = "vw_dim_org_check_negative"
        target_table = "dw_dim_org_check_negative"
        staging_schema = "staging_vdkprototypes"

        res = self._run_job(
            "load_dimension_scd1_template_job",
            {
                "source_schema": test_schema,
                "source_view": source_view,
                "target_schema": test_schema,
                "target_table": target_table,
                "check": "use_negative_check",
                "staging_schema": staging_schema,
            },
        )

        assert res.exception
        actual_rs = self._run_query(f"SELECT * FROM {test_schema}.{target_table}")
        expected_rs = self._run_query(f"SELECT * FROM {test_schema}.{source_view}")
        assert actual_rs.output and expected_rs.output
        assert actual_rs.output != expected_rs.output

    def test_load_dimension_scd2(self) -> None:
        test_schema = "vdkprototypes"
        source_view = "vw_scmdb_people"
        target_table = "dw_scmdb_people"
        expect_table = "ex_scmdb_people"

        res = self._run_job(
            "load_dimension_scd2_template_job",
            {
                "source_schema": test_schema,
                "source_view": source_view,
                "target_schema": test_schema,
                "target_table": target_table,
                "staging_schema": test_schema,
                "expect_schema": test_schema,
                "expect_table": expect_table,
                "start_time_column": "start_time",
                "end_time_column": "end_time",
                "end_time_default_value": "9999-12-31",
                "surrogate_key_column": "sk",
                "id_column": "id",
            },
        )
        cli_assert(not res.exception, res)

        actual_rs = self._run_query(f"SELECT * FROM {test_schema}.{target_table}")
        expected_rs = self._run_query(f"SELECT * FROM {test_schema}.{expect_table}")
        # delete first (surrogate key) column from the two results, as those are uniquely generated and might differ
        actual = {x[38:] for x in actual_rs.output.split("\n")}
        expected = {x[5:] for x in expected_rs.output.split("\n")}
        assert actual_rs.output and expected_rs.output
        self.assertSetEqual(
            expected, actual, f"Elements in {expect_table} and {target_table} differ."
        )

    def test_load_dimension_scd2_parameter_validation(self) -> None:
        self._run_template_with_bad_arguments(
            template_name="load_dimension_scd2_template_only",
            template_args={},
            num_exp_errors=9,
        )
        self._run_template_with_bad_arguments(
            template_name="load_dimension_scd2_template_only",
            template_args={"source_view": "foo", "extra_parameter": "bar"},
            num_exp_errors=8,
        )

    def test_load_dimension_scd2_bad_target_schema(self) -> None:
        template_args = {
            "source_schema": "vdkprototypes",
            "source_view": "vw_scmdb_people",
            "target_schema": "vdkprototypes",
            "target_table": "dw_fact_sddc_daily_as_textfile",
            "staging_schema": "vdkprototypes",
            "start_time_column": "start_time",
            "end_time_column": "end_time",
            "end_time_default_value": "9999-12-31",
            "surrogate_key_column": "sk",
            "id_column": "id",
        }

        self._run_template_with_bad_target_schema(
            template_name="load_dimension_scd2_template_only",
            template_args=template_args,
        )

    def test_load_versioned(self) -> None:
        test_schema = "vdkprototypes"
        source_view = "vw_sddc_h_updates"
        target_table = "dim_sddc_h"
        expect_table = "ex_dim_sddc_h"

        res = self._run_job(
            "load_versioned_template_job",
            {
                "source_schema": test_schema,
                "source_view": source_view,
                "target_schema": test_schema,
                "target_table": target_table,
                "expect_schema": test_schema,
                "expect_table": expect_table,
                "id_column": "sddc_id",
                "sk_column": "sddc_sk",
                "value_columns": [
                    "updated_by_user_id",
                    "state",
                    "is_nsxt",
                    "cloud_vendor",
                    "version",
                ],
                "tracked_columns": [
                    "updated_by_user_id",
                    "state",
                    "is_nsxt",
                    "version",
                ],
                "active_from_column": "active_from",
                "active_to_column": "active_to",
                "active_to_max_value": "9999-12-31",
                "updated_at_column": "updated_at",
            },
        )
        cli_assert(not res.exception, res)

        actual_rs = self._run_query(f"SELECT * FROM {test_schema}.{target_table}")
        expected_rs = self._run_query(f"SELECT * FROM {test_schema}.{expect_table}")
        assert actual_rs.output and expected_rs.output
        # delete first (surrogate key) column from the two results, as those are uniquely generated and might differ
        actual = {x[38:] for x in actual_rs.output.split("\n")}
        expected = {x[12:] for x in expected_rs.output.split("\n")}

        self.assertSetEqual(
            actual, expected, f"Elements in {expect_table} and {target_table} differ."
        )

    def test_load_versioned_partitioned(self) -> None:
        test_schema = "vdkprototypes"
        source_view = "vw_sddc_h_updates_partition_test"
        target_table = "dim_sddc_h_partitioned"
        expect_table = "ex_dim_sddc_h_partition_test"

        res = self._run_job(
            "load_versioned_template_partition_job",
            {
                "source_schema": test_schema,
                "source_view": source_view,
                "target_schema": test_schema,
                "target_table": target_table,
                "expect_schema": test_schema,
                "expect_table": expect_table,
                "id_column": "sddc_id",
                "sk_column": "sddc_sk",
                "value_columns": [
                    "updated_by_user_id",
                    "state",
                    "is_nsxt",
                    "cloud_vendor",
                    "version",
                ],
                "tracked_columns": [
                    "updated_by_user_id",
                    "state",
                    "is_nsxt",
                    "version",
                ],
                "active_from_column": "active_from",
                "active_to_column": "active_to",
                "active_to_max_value": "9999-12-31",
                "updated_at_column": "updated_at",
            },
        )
        cli_assert(not res.exception, res)

        actual_rs = self._run_query(f"SELECT * FROM {test_schema}.{target_table}")
        expected_rs = self._run_query(f"SELECT * FROM {test_schema}.{expect_table}")
        assert actual_rs.output and expected_rs.output
        # delete first (surrogate key) column from the two results, as those are uniquely generated and might differ
        actual = {x[38:] for x in actual_rs.output.split("\n")}
        expected = {x[12:] for x in expected_rs.output.split("\n")}

        self.assertSetEqual(
            actual, expected, f"Elements in {expect_table} and {target_table} differ."
        )

    def test_load_versioned_parameter_validation(self) -> None:
        self._run_template_with_bad_arguments(
            template_name="load_versioned_template_only",
            template_args={},
            num_exp_errors=7,
        )

        good_template_args = {
            "source_schema": "vdkprototypes",
            "source_view": "vw_sddc_h_updates",
            "target_schema": "vdkprototypes",
            "target_table": "dim_sddc_h_as_textfile",
            "id_column": "sddc_id",
            "sk_column": "sddc_sk",
            "value_columns": [
                "updated_by_user_id",
                "state",
                "is_nsxt",
                "cloud_vendor",
                "version",
            ],
            "tracked_columns": ["updated_by_user_id", "state", "is_nsxt", "version"],
            "active_from_column": "active_from",
            "active_to_column": "active_to",
            "active_to_max_value": "9999-12-31",
            "updated_at_column": "updated_at",
            "extra_parameter": "bar",
        }

        self._run_template_with_bad_arguments(
            template_name="load_versioned_template_only",
            template_args={
                **good_template_args,
                **{
                    "value_columns": [
                        "updated_by_user_id",
                        "state",
                        "is_nsxt",
                        "cloud_vendor",
                    ],
                    "tracked_columns": [
                        "updated_by_user_id",
                        "state",
                        "is_nsxt",
                        "version",
                    ],
                },
            },
            num_exp_errors=1,
        )

        self._run_template_with_bad_arguments(
            template_name="load_versioned_template_only",
            template_args={
                **good_template_args,
                **{
                    "value_columns": [
                        "updated_by_user_id",
                        "state",
                        "is_nsxt",
                        "cloud_vendor",
                    ],
                    "tracked_columns": [],
                },
            },
            num_exp_errors=1,
        )

    def test_load_versioned_bad_target_schema(self) -> None:
        template_args = {
            "source_schema": "vdkprototypes",
            "source_view": "vw_sddc_h_updates",
            "target_schema": "vdkprototypes",
            "target_table": "dim_sddc_h_as_textfile",
            "id_column": "sddc_id",
            "sk_column": "sddc_sk",
            "value_columns": [
                "updated_by_user_id",
                "state",
                "is_nsxt",
                "cloud_vendor",
                "version",
            ],
            "tracked_columns": ["updated_by_user_id", "state", "is_nsxt", "version"],
            "active_from_column": "active_from",
            "active_to_column": "active_to",
            "active_to_max_value": "9999-12-31",
            "updated_at_column": "updated_at",
        }

        self._run_template_with_bad_target_schema(
            template_name="load_versioned_template_only",
            template_args=template_args,
        )

    def test_load_fact_snapshot(self) -> None:
        test_schema = "vdkprototypes"
        source_view = "vw_fact_sddc_daily"
        target_table = "dw_fact_sddc_daily"
        expect_table = "ex_fact_sddc_daily"

        res = self._run_job(
            "load_fact_snapshot_template_job",
            {
                "source_schema": test_schema,
                "source_view": source_view,
                "target_schema": test_schema,
                "target_table": target_table,
                "expect_schema": test_schema,
                "expect_table": expect_table,
                "last_arrival_ts": "updated_at",
            },
        )
        cli_assert(not res.exception, res)

        actual_rs = self._run_query(f"SELECT * FROM {test_schema}.{target_table}")
        expected_rs = self._run_query(f"SELECT * FROM {test_schema}.{expect_table}")
        assert actual_rs.output and expected_rs.output

        actual = {x for x in actual_rs.output.split("\n")}
        expected = {x for x in expected_rs.output.split("\n")}

        self.assertSetEqual(
            actual, expected, f"Elements in {expect_table} and {target_table} differ."
        )

    def test_load_fact_snapshot_empty_source(self) -> None:
        test_schema = "vdkprototypes"
        source_view = "vw_fact_sddc_daily_empty_source"
        target_table = "dw_fact_sddc_daily_empty_source"
        expect_table = "ex_fact_sddc_daily_empty_source"

        res = self._run_job(
            "load_fact_snapshot_template_job_empty_source",
            {
                "source_schema": test_schema,
                "source_view": source_view,
                "target_schema": test_schema,
                "target_table": target_table,
                "expect_schema": test_schema,
                "expect_table": expect_table,
                "last_arrival_ts": "updated_at",
            },
        )
        # Expecting data job not to finish due to empty source.
        cli_assert(not res.exception, res)
        assert res.exit_code == 0

        actual_rs = self._run_query(f"SELECT * FROM {test_schema}.{target_table}")
        expected_rs = self._run_query(f"SELECT * FROM {test_schema}.{expect_table}")
        assert actual_rs.output and expected_rs.output

        actual = {x for x in actual_rs.output.split("\n")}
        expected = {x for x in expected_rs.output.split("\n")}

        self.assertSetEqual(
            actual, expected, f"Elements in {expect_table} and {target_table} differ."
        )

    def test_load_fact_snapshot_partition(self) -> None:
        test_schema = "vdkprototypes"
        source_view = "vw_fact_sddc_daily_partition"
        target_table = "dw_fact_sddc_daily_partition"
        expect_table = "ex_fact_sddc_daily_partition"

        res = self._run_job(
            "load_fact_snapshot_template_partition_job",
            {
                "source_schema": test_schema,
                "source_view": source_view,
                "target_schema": test_schema,
                "target_table": target_table,
                "expect_schema": test_schema,
                "expect_table": expect_table,
                "last_arrival_ts": "updated_at",
            },
        )
        cli_assert(not res.exception, res)

        actual_rs = self._run_query(f"SELECT * FROM {test_schema}.{target_table}")
        expected_rs = self._run_query(f"SELECT * FROM {test_schema}.{expect_table}")
        assert actual_rs.output and expected_rs.output

        actual = {x for x in actual_rs.output.split("\n")}
        expected = {x for x in expected_rs.output.split("\n")}

        self.assertSetEqual(
            actual, expected, f"Elements in {expect_table} and {target_table} differ."
        )

    def test_load_fact_snapshot_parameter_validation(self) -> None:
        self._run_template_with_bad_arguments(
            template_name="load_fact_snapshot_template_only",
            template_args={},
            num_exp_errors=5,
        )
        self._run_template_with_bad_arguments(
            template_name="load_fact_snapshot_template_only",
            template_args={"source_view": "foo", "target_table": None},
            num_exp_errors=4,
        )

    def test_load_fact_snapshot_bad_target_schema(self) -> None:
        template_args = {
            "source_schema": "vdkprototypes",
            "source_view": "vw_fact_sddc_daily",
            "target_schema": "vdkprototypes",
            "target_table": "dw_fact_sddc_daily_as_textfile",
            "expect_schema": "vdkprototypes",
            "last_arrival_ts": "updated_at",
        }

        self._run_template_with_bad_target_schema(
            template_name="load_fact_snapshot_template_only",
            template_args=template_args,
        )

    def test_load_fact_snapshot_checks_positive(self) -> None:
        test_schema = "vdkprototypes"
        source_view = "vw_fact_sddc_daily_check_positive"
        target_table = "fact_sddc_daily_check_positive"
        staging_schema = "staging_vdkprototypes"
        expect_table = "ex_fact_sddc_daily_check_positive"

        res = self._run_job(
            "load_fact_snapshot_template_job",
            {
                "source_schema": test_schema,
                "source_view": source_view,
                "target_schema": test_schema,
                "target_table": target_table,
                "expect_schema": test_schema,
                "expect_table": expect_table,
                "last_arrival_ts": "updated_at",
                "check": "use_positive_check",
                "staging_schema": staging_schema,
            },
        )

        cli_assert(not res.exception, res)
        actual_rs = self._run_query(f"SELECT * FROM {test_schema}.{target_table}")
        expected_rs = self._run_query(f"SELECT * FROM {test_schema}.{expect_table}")
        assert actual_rs.output and expected_rs.output

        actual = {x for x in actual_rs.output.split("\n")}
        expected = {x for x in expected_rs.output.split("\n")}

        self.assertSetEqual(
            actual, expected, f"Elements in {expect_table} and {target_table} differ."
        )

    def test_load_fact_snapshot_checks_negative(self) -> None:
        test_schema = "vdkprototypes"
        source_view = "vw_fact_sddc_daily_check_negative"
        target_table = "fact_sddc_daily_check_negative"
        staging_schema = "staging_vdkprototypes"
        expect_table = "ex_fact_sddc_daily_check_negative"

        res = self._run_job(
            "load_fact_snapshot_template_job",
            {
                "source_schema": test_schema,
                "source_view": source_view,
                "target_schema": test_schema,
                "target_table": target_table,
                "expect_schema": test_schema,
                "expect_table": expect_table,
                "last_arrival_ts": "updated_at",
                "check": "use_negative_check",
                "staging_schema": staging_schema,
            },
        )

        assert res.exception
        actual_rs = self._run_query(f"SELECT * FROM {test_schema}.{target_table}")
        expected_rs = self._run_query(f"SELECT * FROM {test_schema}.{expect_table}")
        assert actual_rs.output and expected_rs.output
        assert actual_rs.output != expected_rs.output

    def _run_job(self, job_name: str, args: dict):
        return self.__runner.invoke(
            [
                "run",
                get_test_job_path(
                    pathlib.Path(os.path.dirname(os.path.abspath(__file__))),
                    job_name,
                ),
                "--arguments",
                json.dumps(args),
            ]
        )

    def _run_query(self, query_string):
        return self.__runner.invoke(
            [
                "impala-query",
                "--query",
                query_string,
            ]
        )

    def _run_template_with_bad_arguments(
        self, template_name: str, template_args: dict, num_exp_errors: int
    ) -> None:
        expected_error_regex = re.escape(
            f'{num_exp_errors} validation {"errors" if num_exp_errors > 1 else "error"} '
            f"for {template_name} template"
        )

        def just_rethrow(*_, **kwargs):
            raise Exception(expected_error_regex)

        with patch.object(errors, "log_and_rethrow") as patched_log_and_rethrow:
            patched_log_and_rethrow.side_effect = just_rethrow
            result = self._run_job(template_name, template_args)
            assert expected_error_regex in result.output, result.output
            assert errors.log_and_rethrow.call_args[1]["what_happened"], result.output
            assert (
                f"{num_exp_errors} validation error"
                in errors.log_and_rethrow.call_args[1]["why_it_happened"]
                or f"{num_exp_errors}\\ validation\\ error"
                in errors.log_and_rethrow.call_args[1]["why_it_happened"]
            ), result.output
            assert errors.log_and_rethrow.call_args[1]["consequences"], result.output
            assert errors.log_and_rethrow.call_args[1]["countermeasures"], result.output

    def _run_template_with_bad_target_schema(
        self, template_name: str, template_args: dict
    ) -> None:
        self._run_query(
            """
            DROP TABLE IF EXISTS {target_schema}.{target_table}
        """.format(
                **template_args
            )
        )
        self._run_query(
            """
            CREATE TABLE {target_schema}.{target_table} (
                attr_a INT,
                attr_b STRING,
                updated_at TIMESTAMP
            ) STORED AS TEXTFILE
        """.format(
                **template_args
            )
        )
        self._run_query(
            """
            REFRESH {target_schema}.{target_table}
        """.format(
                **template_args
            )
        )

        table_name = "`{target_schema}`.`{target_table}`".format(**template_args)

        expected_why_it_happened_msg = (
            f'The target table {table_name} must be created with a "STORED AS PARQUET" '
            f"clause. Please change the table definition accordingly and re-create the table."
        )

        def just_throw(*_, **kwargs):
            raise Exception(expected_why_it_happened_msg)

        with patch(
            "vdk.internal.core.errors.log_and_throw", MagicMock(side_effect=just_throw)
        ):
            res = self._run_job(template_name, template_args)
            assert expected_why_it_happened_msg in res.output
            errors.log_and_throw.assert_called_once_with(
                to_be_fixed_by=errors.ResolvableBy.USER_ERROR,
                log=ANY,
                what_happened="Data loading has failed.",
                why_it_happened=(
                    f"You are trying to load data into a table {table_name} with an unsupported format. "
                    f"Currently only Parquet table format is supported."
                ),
                consequences="Data load will be aborted.",
                countermeasures=(
                    "Make sure that the destination table is stored as parquet: "
                    "https://www.cloudera.com/documentation/enterprise/5-11-x/topics/impala_parquet.html"
                    "#parquet_ddl"
                ),
            )

    def test_insert(self) -> None:
        test_schema = "vdkprototypes"
        source_view = "vw_fact_vmc_utilization_cpu_mem_every5min_daily"
        target_table = "dw_fact_vmc_utilization_cpu_mem_every5min_daily"
        expect_table = "ex_fact_vmc_utilization_cpu_mem_every5min_daily"

        res = self._run_job(
            "insert_template_job",
            {
                "source_schema": test_schema,
                "source_view": source_view,
                "target_schema": test_schema,
                "target_table": target_table,
                "expect_schema": test_schema,
                "expect_table": expect_table,
            },
        )
        cli_assert(not res.exception, res)

        actual_rs = self._run_query(f"SELECT * FROM {test_schema}.{target_table}")
        expected_rs = self._run_query(f"SELECT * FROM {test_schema}.{expect_table}")
        assert actual_rs.output and expected_rs.output

        actual = {x for x in actual_rs.output.split("\n")}
        expected = {x for x in expected_rs.output.split("\n")}

        self.assertSetEqual(
            actual, expected, f"Elements in {expect_table} and {target_table} differ."
        )

    def test_insert_partition(self) -> None:
        test_schema = "vdkprototypes"
        source_view = "vw_fact_vmc_utilization_cpu_mem_every5min_daily_partition"
        target_table = "dw_fact_vmc_utilization_cpu_mem_every5min_daily_partition"
        expect_table = "ex_fact_vmc_utilization_cpu_mem_every5min_daily_partition"

        res = self._run_job(
            "insert_template_partition_job",
            {
                "source_schema": test_schema,
                "source_view": source_view,
                "target_schema": test_schema,
                "target_table": target_table,
                "expect_schema": test_schema,
                "expect_table": expect_table,
            },
        )
        cli_assert(not res.exception, res)

        actual_rs = self._run_query(f"SELECT * FROM {test_schema}.{target_table}")
        expected_rs = self._run_query(f"SELECT * FROM {test_schema}.{expect_table}")
        assert actual_rs.output and expected_rs.output

        actual = {x for x in actual_rs.output.split("\n")}
        expected = {x for x in expected_rs.output.split("\n")}

        self.assertSetEqual(
            actual, expected, f"Elements in {expect_table} and {target_table} differ."
        )

    def test_insert_checks_positive(self) -> None:
        test_schema = "vdkprototypes"
        staging_schema = "staging_vdkprototypes"
        source_view = "vw_fact_vmc_utilization_cpu_mem_every5min_daily_check_positive"
        target_table = "dw_fact_vmc_utilization_cpu_mem_every5min_daily_check_positive"
        expect_table = "ex_fact_vmc_utilization_cpu_mem_every5min_daily_check_positive"

        res = self._run_job(
            "insert_template_job",
            {
                "source_schema": test_schema,
                "source_view": source_view,
                "target_schema": test_schema,
                "target_table": target_table,
                "expect_schema": test_schema,
                "expect_table": expect_table,
                "check": "use_positive_check",
                "staging_schema": staging_schema,
            },
        )

        cli_assert(not res.exception, res)
        actual_rs = self._run_query(f"SELECT * FROM {test_schema}.{target_table}")
        expected_rs = self._run_query(f"SELECT * FROM {test_schema}.{expect_table}")
        assert actual_rs.output and expected_rs.output

        actual = {x for x in actual_rs.output.split("\n")}
        expected = {x for x in expected_rs.output.split("\n")}

        self.assertSetEqual(
            actual, expected, f"Elements in {expect_table} and {target_table} differ."
        )

    def test_insert_checks_negative(self) -> None:
        test_schema = "vdkprototypes"
        staging_schema = "staging_vdkprototypes"
        source_view = "vw_fact_vmc_utilization_cpu_mem_every5min_daily_check_negative"
        target_table = "dw_fact_vmc_utilization_cpu_mem_every5min_daily_check_negative"
        expect_table = "ex_fact_vmc_utilization_cpu_mem_every5min_daily_check_negative"

        res = self._run_job(
            "insert_template_job",
            {
                "source_schema": test_schema,
                "source_view": source_view,
                "target_schema": test_schema,
                "target_table": target_table,
                "expect_schema": test_schema,
                "expect_table": expect_table,
                "check": "use_negative_check",
                "staging_schema": staging_schema,
            },
        )

        assert res.exception
        actual_rs = self._run_query(f"SELECT * FROM {test_schema}.{target_table}")
        expected_rs = self._run_query(f"SELECT * FROM {test_schema}.{expect_table}")
        assert actual_rs.output and expected_rs.output
        assert actual_rs.output != expected_rs.output

    def test_insert_clean_staging(self) -> None:
        test_schema = "vdkprototypes"
        staging_schema = "staging_vdkprototypes"
        source_view = "vw_fact_vmc_utilization_cpu_mem_every5min_daily_clean_staging"
        target_table = "dw_fact_vmc_utilization_cpu_mem_every5min_daily_clean_staging"
        expect_table = "ex_fact_vmc_utilization_cpu_mem_every5min_daily_clean_staging"

        res_first_exec = self._run_job(
            "insert_template_job",
            {
                "source_schema": test_schema,
                "source_view": source_view,
                "target_schema": test_schema,
                "target_table": target_table,
                "expect_schema": test_schema,
                "expect_table": expect_table,
                "check": "use_positive_check",
                "staging_schema": staging_schema,
            },
        )
        staging_table_name = f"vdk_check_{test_schema}_{target_table}"
<<<<<<< HEAD
        first_exec_rs = self._run_query(f"SELECT * FROM {staging_schema}.{staging_table_name}")
        cli_assert_equal(0, res_first_exec)
=======
        first_exec_rs = self._run_query(
            f"SELECT * FROM {staging_schema}.{staging_table_name}"
        )
>>>>>>> 5c5568a7

        res_second_exec = self._run_job(
            "insert_template_job",
            {
                "source_schema": test_schema,
                "source_view": source_view,
                "target_schema": test_schema,
                "target_table": target_table,
                "expect_schema": test_schema,
                "expect_table": expect_table,
                "check": "use_positive_check",
                "staging_schema": staging_schema,
            },
        )
        cli_assert_equal(0, res_second_exec)

        second_exec_rs = self._run_query(
            f"SELECT * FROM {staging_schema}.{staging_table_name}"
        )
        first_exec = {x for x in first_exec_rs.output.split("\n")}
        second_exec = {x for x in second_exec_rs.output.split("\n")}

        self.assertSetEqual(
            first_exec, second_exec, f"Clean up of staging table - {staging_table_name} is not made properly. Different data was found in the table after consecutive executions."
        )<|MERGE_RESOLUTION|>--- conflicted
+++ resolved
@@ -850,14 +850,8 @@
             },
         )
         staging_table_name = f"vdk_check_{test_schema}_{target_table}"
-<<<<<<< HEAD
         first_exec_rs = self._run_query(f"SELECT * FROM {staging_schema}.{staging_table_name}")
         cli_assert_equal(0, res_first_exec)
-=======
-        first_exec_rs = self._run_query(
-            f"SELECT * FROM {staging_schema}.{staging_table_name}"
-        )
->>>>>>> 5c5568a7
 
         res_second_exec = self._run_job(
             "insert_template_job",
