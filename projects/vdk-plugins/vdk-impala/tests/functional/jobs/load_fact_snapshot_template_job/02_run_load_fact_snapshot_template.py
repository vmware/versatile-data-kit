--- conflicted
+++ resolved
@@ -22,11 +22,6 @@
         template_args["check"] = sample_check_true
     elif check == "use_negative_check":
         template_args["check"] = sample_check_false
-<<<<<<< HEAD
-    
-=======
-
->>>>>>> 84ccd968
     job_input.execute_template(
         template_name="load/fact/snapshot",
         template_args=job_input.get_arguments(),
