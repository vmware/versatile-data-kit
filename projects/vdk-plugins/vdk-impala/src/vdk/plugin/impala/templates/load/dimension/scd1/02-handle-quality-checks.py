--- conflicted
+++ resolved
@@ -28,19 +28,11 @@
     source_view = job_arguments.get("source_view")
     target_schema = job_arguments.get("target_schema")
     target_table = job_arguments.get("target_table")
-<<<<<<< HEAD
-    insert_query = get_file_content(SQL_FILES_FOLDER,"02-insert-into-target.sql")
-
-    if check:
-        staging_schema = job_arguments.get("staging_schema", target_schema)
-        staging_table_name = get_staging_table_name(target_schema,target_table)
-=======
     insert_query = get_file_content(SQL_FILES_FOLDER, "02-insert-into-target.sql")
 
     if check:
         staging_schema = job_arguments.get("staging_schema", target_schema)
         staging_table_name = get_staging_table_name(target_schema, target_table)
->>>>>>> 84ccd968
 
         staging_table = f"{staging_schema}.{staging_table_name}"
 
