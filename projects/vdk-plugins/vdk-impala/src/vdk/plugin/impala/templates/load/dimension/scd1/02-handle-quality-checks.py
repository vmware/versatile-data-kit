# Copyright 2021 VMware, Inc.
# SPDX-License-Identifier: Apache-2.0

import os
import re

from vdk.api.job_input import IJobInput

SQL_FILES_FOLDER = (
    os.path.dirname(os.path.abspath(__file__)) + "/02-requisite-sql-scripts"
)


def run(job_input: IJobInput):
    job_arguments = job_input.get_arguments()

    check = job_arguments.get("check")
    target_schema = job_arguments.get("target_schema")
    target_table = job_arguments.get("target_table")
    staging_schema = job_arguments.get("staging_schema")
    insert_query = get_query("02-insert-into-target.sql")

    if check:
        if not staging_schema:
<<<<<<< HEAD
            raise ValueError(
                'No staging_schema specified to execute the defined data checks against.')
=======
            raise Exception(
                "No staging_schema specified to execute the defined data checks against."
            )
>>>>>>> 66b50a1d

        staging_table = f"{staging_schema}.{target_table}"
        align_stg_table_with_target(
            f"{target_schema}.{target_table}", staging_table, job_input
        )

        insert_into_staging = insert_query.format(
            target_schema=staging_schema, target_table=target_table
        )
        job_input.execute_statement(insert_into_staging)

        if check(staging_table):
            insert_into_target = insert_query.format(
                source_schema=staging_schema, source_view=target_table
            )
            job_input.execute_query(insert_into_target)
        else:
            raise Exception("The data is not passing the quality checks!")

    else:
        job_input.execute_query(insert_query)


def get_query(sql_file_name):
    query_full_path = os.path.join(SQL_FILES_FOLDER, sql_file_name)
    with open(query_full_path) as query:
        content = query.read()
        return content


def align_stg_table_with_target(target_table, stg_table, job_input):
    create_table_like(target_table, stg_table, job_input)

    orig_create_table_statement = extract_create_table_statement(
        target_table, job_input
    )
    clone_create_table_statement = extract_create_table_statement(stg_table, job_input)

    if orig_create_table_statement != clone_create_table_statement:
        job_input.execute_query(f"DROP TABLE {stg_table}")
        create_table_like(target_table, stg_table, job_input)


def extract_create_table_statement(table_name, job_input):
    statement = job_input.execute_query(f"SHOW CREATE TABLE {table_name}")[0][0]
    statement = remove_location(statement)
    statement = remove_table_properties(statement)
    statement = remove_create_table_prefix(statement)
    return statement


def create_table_like(orig_table_name, clone_table_name, job_input):
    job_input.execute_query(
        f"CREATE TABLE IF NOT EXISTS {clone_table_name} LIKE {orig_table_name}"
    )


def remove_location(create_table_statement):
    return re.sub(r"\s+LOCATION '[^']'", "", create_table_statement)


def remove_create_table_prefix(create_table_statement):
    return re.sub("^CREATE TABLE[^\\(]*\\(", "", create_table_statement)


def remove_table_properties(create_table_statement):
    return re.sub("\\s+TBLPROPERTIES \\([^\\)]*\\)", "", create_table_statement)<|MERGE_RESOLUTION|>--- conflicted
+++ resolved
@@ -22,14 +22,8 @@
 
     if check:
         if not staging_schema:
-<<<<<<< HEAD
             raise ValueError(
                 'No staging_schema specified to execute the defined data checks against.')
-=======
-            raise Exception(
-                "No staging_schema specified to execute the defined data checks against."
-            )
->>>>>>> 66b50a1d
 
         staging_table = f"{staging_schema}.{target_table}"
         align_stg_table_with_target(
