--- conflicted
+++ resolved
@@ -64,13 +64,8 @@
             staging_table_name=staging_table_name,
         )
         job_input.execute_query(create_view)
-<<<<<<< HEAD
-        view_full_name = f'{view_schema}.{view_name}'
-        if check(view_full_name):
-=======
 
         if check(f"{view_schema}.{view_name}"):
->>>>>>> f21ca794
             insert_into_target = insert_query.format(
                 source_schema=staging_schema,
                 source_view=staging_table_name,
