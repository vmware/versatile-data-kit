--- conflicted
+++ resolved
@@ -40,15 +40,9 @@
 
 
 @pytest.mark.parametrize(
-<<<<<<< HEAD
     "log_format",
     ["console"])  # TODO: replace with ["console","json"] once the issue where fields can't be excluded in JSON is fixed
 def test_structlog(log_format):
-=======
-    "log_format", ["console"]
-)  # TODO: replace with ["console","json"] once the issue where fields can't be excluded in JSON is fixed
-def test_structlog_console(log_format):
->>>>>>> 98654770
     with mock.patch.dict(
         os.environ,
         {
@@ -95,13 +89,8 @@
             logs = _run_job_and_get_logs()
 
             test_log = _get_log_containing_s(
-<<<<<<< HEAD
                 logs,
                 "Log statement with bound context and extra context"
-=======
-                _run_job_and_get_logs(),
-                "Log statement with bound context and extra context",
->>>>>>> 98654770
             )
 
             # check that the removed_field in not shown in the log
