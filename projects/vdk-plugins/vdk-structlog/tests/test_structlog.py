--- conflicted
+++ resolved
@@ -54,13 +54,9 @@
 }
 
 
-<<<<<<< HEAD
 @pytest.mark.parametrize(
-    "log_format", ["console, ltsv"]
-)  # TODO: replace with ["console","ltsv", "json"] once the issue where fields can't be excluded in JSON is fixed
-=======
-@pytest.mark.parametrize("log_format", ["console", "json"])
->>>>>>> 745b14de
+    "log_format", ["console, ltsv", "json"]
+)
 def test_structlog(log_format):
     with mock.patch.dict(
         os.environ,
@@ -88,13 +84,9 @@
         )
 
 
-<<<<<<< HEAD
 @pytest.mark.parametrize(
-    "log_format", ["console", "ltsv"]
-)  # TODO: replace with ["console", "ltsv", "json"] once the issue where fields can't be excluded in JSON is fixed
-=======
-@pytest.mark.parametrize("log_format", ["console", "json"])
->>>>>>> 745b14de
+    "log_format", ["console", "ltsv", "json"]
+)
 def test_stock_fields_removal(log_format):
     stock_field_reps = STOCK_FIELD_REPRESENTATIONS[log_format]
 
