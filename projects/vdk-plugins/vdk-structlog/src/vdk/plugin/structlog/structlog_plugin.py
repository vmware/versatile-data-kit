# Copyright 2021-2023 VMware, Inc.
# SPDX-License-Identifier: Apache-2.0
import logging
import os
import sys
from typing import List
from typing import Optional

from vdk.api.plugin.hook_markers import hookimpl
from vdk.api.plugin.plugin_registry import HookCallResult
from vdk.api.plugin.plugin_registry import IPluginRegistry
from vdk.internal.builtin_plugins.config import vdk_config
from vdk.internal.builtin_plugins.run.execution_results import ExecutionResult
from vdk.internal.builtin_plugins.run.execution_results import StepResult
from vdk.internal.builtin_plugins.run.job_context import JobContext
from vdk.internal.builtin_plugins.run.step import Step
from vdk.internal.core.config import ConfigurationBuilder
from vdk.internal.core.context import CoreContext
from vdk.plugin.structlog.constants import JSON_STRUCTLOG_LOGGING_METADATA_DEFAULT
<<<<<<< HEAD
from vdk.plugin.structlog.constants import set_log_levels
=======
from vdk.plugin.structlog.constants import STRUCTLOG_CONSOLE_LOG_PATTERN
>>>>>>> c8b7bbab
from vdk.plugin.structlog.constants import STRUCTLOG_LOGGING_FORMAT_DEFAULT
from vdk.plugin.structlog.constants import STRUCTLOG_LOGGING_FORMAT_KEY
from vdk.plugin.structlog.constants import STRUCTLOG_LOGGING_FORMAT_POSSIBLE_VALUES
from vdk.plugin.structlog.constants import STRUCTLOG_LOGGING_METADATA_ALL_KEYS
from vdk.plugin.structlog.constants import STRUCTLOG_LOGGING_METADATA_KEY
from vdk.plugin.structlog.filters import AttributeAdder
from vdk.plugin.structlog.formatters import create_formatter

"""
Handlers
https://docs.python.org/3/library/logging.html#handler-objects
https://docs.python.org/3/howto/logging-cookbook.html#imparting-contextual-information-in-handlers

Filters
https://docs.python.org/3/library/logging.html#filter-objects

LogRecords
https://docs.python.org/3/library/logging.html#logrecord-objects

Additional reading

https://docs.python.org/3/howto/logging.html
https://realpython.com/python-logging/
https://realpython.com/python-logging-source-code/

Logging adapters a.k.a. bound loggers
https://docs.python.org/3/howto/logging-cookbook.html#context-info

Example:

class BoundLogger(logging.LoggerAdapter):
    def process(self, msg, kwargs):
        # merge bound extra dict with existing extra dict if any
        if "extra" in kwargs:
            kwargs["extra"] = {**self.extra, **kwargs["extra"]}
        else:
            kwargs["extra"] = self.extra
        return msg, kwargs


log = logging.getLogger(__name__)
bound = BoundLogger(log, {"bound_key": "bound_value"})
bound.warning("From vdk_initialize", extra={"first": "first_value", "second": "second_value"})
bound.warning("Something else from vdk_initialize")

"""


class StructlogPlugin:
    @hookimpl(tryfirst=True)
    def vdk_configure(self, config_builder: ConfigurationBuilder):
        config_builder.add(
            key=STRUCTLOG_LOGGING_METADATA_KEY,
            default_value=",".join(
                list(JSON_STRUCTLOG_LOGGING_METADATA_DEFAULT.keys())
            ),
            description=(
                f"Possible values: {STRUCTLOG_LOGGING_METADATA_ALL_KEYS}"
                "User-defined key-value pairs added to the logger's context will be displayed after the metadata, "
                "but before the message"
                "Keys for user-defined key-value pairs have to be added in this config option for the values to be "
                "displayed in the metadata"
            ),
        )

        config_builder.add(
            key=STRUCTLOG_CONSOLE_LOG_PATTERN,
            default_value="",
            description="Custom format string for console logging. Leave empty for default format.",
        )

        config_builder.add(
            key=STRUCTLOG_LOGGING_FORMAT_KEY,
            default_value=STRUCTLOG_LOGGING_FORMAT_DEFAULT,
            description=(
                f"Controls the logging output format. Possible values: {STRUCTLOG_LOGGING_FORMAT_POSSIBLE_VALUES}"
            ),
        )

    @hookimpl
    def vdk_initialize(self, context: CoreContext):
        log_level = os.environ.get(
            "LOG_LEVEL_VDK", os.environ.get("VDK_LOG_LEVEL_VDK", "WARNING")
        ).upper()
        logging.getLogger().setLevel(log_level)
        vdk_log_level = context.configuration.get_value(vdk_config.LOG_LEVEL_VDK)
        if vdk_log_level is None:
            vdk_log_level = log_level
        log_level_module = context.configuration.get_value(vdk_config.LOG_LEVEL_MODULE)

        set_log_levels(vdk_log_level, log_level_module)

        metadata_keys = context.configuration.get_value(STRUCTLOG_LOGGING_METADATA_KEY)
        logging_formatter = context.configuration.get_value(
            STRUCTLOG_LOGGING_FORMAT_KEY
        )
        custom_format_string = context.configuration.get_value(
            STRUCTLOG_CONSOLE_LOG_PATTERN
        )

        formatter, metadata_filter = create_formatter(
            logging_formatter, metadata_keys, custom_format_string
        )

        root_logger = logging.getLogger()
        root_logger.removeHandler(root_logger.handlers[0])

        handler = logging.StreamHandler(sys.stderr)
        handler.addFilter(metadata_filter)
        handler.setFormatter(formatter)

        root_logger.addHandler(handler)

    @hookimpl(hookwrapper=True)
    def initialize_job(self, context: JobContext) -> None:
<<<<<<< HEAD
        job_name = context.name
        log_level = os.environ.get(
            "LOG_LEVEL_VDK", os.environ.get("VDK_LOG_LEVEL_VDK", "WARNING")
        ).upper()
        logging.getLogger().setLevel(log_level)
        vdk_log_level = context.core_context.configuration.get_value(
            vdk_config.LOG_LEVEL_VDK
        )
        if vdk_log_level is None:
            vdk_log_level = log_level
        log_level_module = context.core_context.configuration.get_value(
            vdk_config.LOG_LEVEL_MODULE
        )

        set_log_levels(vdk_log_level, log_level_module)

=======
        metadata_keys = context.core_context.configuration.get_value(
            STRUCTLOG_LOGGING_METADATA_KEY
        )
>>>>>>> c8b7bbab
        logging_formatter = context.core_context.configuration.get_value(
            STRUCTLOG_LOGGING_FORMAT_KEY
        )
        custom_format_string = context.core_context.configuration.get_value(
            STRUCTLOG_CONSOLE_LOG_PATTERN
        )

<<<<<<< HEAD
        formatter, metadata_filter = create_formatter(logging_formatter, metadata_keys)
        job_name_adder = AttributeAdder("vdk_job_name", job_name)
=======
        formatter, metadata_filter = create_formatter(
            logging_formatter, metadata_keys, custom_format_string
        )
        job_name_adder = AttributeAdder("vdk_job_name", context.name)
>>>>>>> c8b7bbab

        root_logger = logging.getLogger()
        root_logger.removeHandler(root_logger.handlers[0])

        handler = logging.StreamHandler(sys.stderr)
        handler.setFormatter(formatter)
        handler.addFilter(job_name_adder)
        handler.addFilter(metadata_filter)

        root_logger.addHandler(handler)

        out: HookCallResult
        out = yield

        root_logger.removeHandler(handler)

    @hookimpl(hookwrapper=True)
    def run_job(self, context: JobContext) -> Optional[ExecutionResult]:
<<<<<<< HEAD
        job_name = context.name
        log_level = os.environ.get(
            "LOG_LEVEL_VDK", os.environ.get("VDK_LOG_LEVEL_VDK", "WARNING")
        ).upper()
        logging.getLogger().setLevel(log_level)
        vdk_log_level = context.core_context.configuration.get_value(
            vdk_config.LOG_LEVEL_VDK
        )
        if vdk_log_level is None:
            vdk_log_level = log_level
        log_level_module = context.core_context.configuration.get_value(
            vdk_config.LOG_LEVEL_MODULE
        )

        set_log_levels(vdk_log_level, log_level_module)

=======
        metadata_keys = context.core_context.configuration.get_value(
            STRUCTLOG_LOGGING_METADATA_KEY
        )
>>>>>>> c8b7bbab
        logging_formatter = context.core_context.configuration.get_value(
            STRUCTLOG_LOGGING_FORMAT_KEY
        )
        custom_format_string = context.core_context.configuration.get_value(
            STRUCTLOG_CONSOLE_LOG_PATTERN
        )

<<<<<<< HEAD
        formatter, metadata_filter = create_formatter(logging_formatter, metadata_keys)
        job_name_adder = AttributeAdder("vdk_job_name", job_name)
=======
        formatter, metadata_filter = create_formatter(
            logging_formatter, metadata_keys, custom_format_string
        )
        job_name_adder = AttributeAdder("vdk_job_name", context.name)
>>>>>>> c8b7bbab

        root_logger = logging.getLogger()
        root_logger.removeHandler(root_logger.handlers[0])

        handler = logging.StreamHandler(sys.stderr)
        handler.setFormatter(formatter)
        handler.addFilter(job_name_adder)
        handler.addFilter(metadata_filter)

        root_logger.addHandler(handler)

        out: HookCallResult
        out = yield

        # do not remove the handler, we need it until the end

    @hookimpl(hookwrapper=True)
    def run_step(self, context: JobContext, step: Step) -> Optional[StepResult]:
        root_logger = logging.getLogger()
        handler = root_logger.handlers[0]

        # make sure the metadata filter executes last
        # so that step_name and step_type are filtered if necessary
        metadata_filter = [f for f in handler.filters if f.name == "metadata_filter"][0]
        handler.removeFilter(metadata_filter)

        step_name_adder = AttributeAdder("vdk_step_name", step.name)
        step_type_adder = AttributeAdder("vdk_step_type", step.type)
        handler.addFilter(step_name_adder)
        handler.addFilter(step_type_adder)

        # make sure the metadata filter executes last
        # so that step_name and step_type are filtered if necessary
        handler.addFilter(metadata_filter)
        out: HookCallResult
        out = yield
        handler.removeFilter(step_name_adder)
        handler.removeFilter(step_type_adder)


@hookimpl
def vdk_start(plugin_registry: IPluginRegistry, command_line_args: List):
    plugin_registry.load_plugin_with_hooks_impl(StructlogPlugin(), "StructlogPlugin")<|MERGE_RESOLUTION|>--- conflicted
+++ resolved
@@ -17,11 +17,8 @@
 from vdk.internal.core.config import ConfigurationBuilder
 from vdk.internal.core.context import CoreContext
 from vdk.plugin.structlog.constants import JSON_STRUCTLOG_LOGGING_METADATA_DEFAULT
-<<<<<<< HEAD
 from vdk.plugin.structlog.constants import set_log_levels
-=======
 from vdk.plugin.structlog.constants import STRUCTLOG_CONSOLE_LOG_PATTERN
->>>>>>> c8b7bbab
 from vdk.plugin.structlog.constants import STRUCTLOG_LOGGING_FORMAT_DEFAULT
 from vdk.plugin.structlog.constants import STRUCTLOG_LOGGING_FORMAT_KEY
 from vdk.plugin.structlog.constants import STRUCTLOG_LOGGING_FORMAT_POSSIBLE_VALUES
@@ -137,7 +134,9 @@
 
     @hookimpl(hookwrapper=True)
     def initialize_job(self, context: JobContext) -> None:
-<<<<<<< HEAD
+        metadata_keys = context.core_context.configuration.get_value(
+            STRUCTLOG_LOGGING_METADATA_KEY
+        )
         job_name = context.name
         log_level = os.environ.get(
             "LOG_LEVEL_VDK", os.environ.get("VDK_LOG_LEVEL_VDK", "WARNING")
@@ -154,11 +153,6 @@
 
         set_log_levels(vdk_log_level, log_level_module)
 
-=======
-        metadata_keys = context.core_context.configuration.get_value(
-            STRUCTLOG_LOGGING_METADATA_KEY
-        )
->>>>>>> c8b7bbab
         logging_formatter = context.core_context.configuration.get_value(
             STRUCTLOG_LOGGING_FORMAT_KEY
         )
@@ -166,15 +160,10 @@
             STRUCTLOG_CONSOLE_LOG_PATTERN
         )
 
-<<<<<<< HEAD
-        formatter, metadata_filter = create_formatter(logging_formatter, metadata_keys)
-        job_name_adder = AttributeAdder("vdk_job_name", job_name)
-=======
         formatter, metadata_filter = create_formatter(
             logging_formatter, metadata_keys, custom_format_string
         )
-        job_name_adder = AttributeAdder("vdk_job_name", context.name)
->>>>>>> c8b7bbab
+        job_name_adder = AttributeAdder("vdk_job_name", job_name)
 
         root_logger = logging.getLogger()
         root_logger.removeHandler(root_logger.handlers[0])
@@ -193,7 +182,9 @@
 
     @hookimpl(hookwrapper=True)
     def run_job(self, context: JobContext) -> Optional[ExecutionResult]:
-<<<<<<< HEAD
+        metadata_keys = context.core_context.configuration.get_value(
+            STRUCTLOG_LOGGING_METADATA_KEY
+        )
         job_name = context.name
         log_level = os.environ.get(
             "LOG_LEVEL_VDK", os.environ.get("VDK_LOG_LEVEL_VDK", "WARNING")
@@ -210,11 +201,6 @@
 
         set_log_levels(vdk_log_level, log_level_module)
 
-=======
-        metadata_keys = context.core_context.configuration.get_value(
-            STRUCTLOG_LOGGING_METADATA_KEY
-        )
->>>>>>> c8b7bbab
         logging_formatter = context.core_context.configuration.get_value(
             STRUCTLOG_LOGGING_FORMAT_KEY
         )
@@ -222,15 +208,10 @@
             STRUCTLOG_CONSOLE_LOG_PATTERN
         )
 
-<<<<<<< HEAD
-        formatter, metadata_filter = create_formatter(logging_formatter, metadata_keys)
-        job_name_adder = AttributeAdder("vdk_job_name", job_name)
-=======
         formatter, metadata_filter = create_formatter(
             logging_formatter, metadata_keys, custom_format_string
         )
-        job_name_adder = AttributeAdder("vdk_job_name", context.name)
->>>>>>> c8b7bbab
+        job_name_adder = AttributeAdder("vdk_job_name", job_name)
 
         root_logger = logging.getLogger()
         root_logger.removeHandler(root_logger.handlers[0])
