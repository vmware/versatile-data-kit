# Copyright 2021-2023 VMware, Inc.
# SPDX-License-Identifier: Apache-2.0
from logging import Filter
from logging import Formatter
from logging import LogRecord
from typing import Any
from typing import Dict

from pythonjsonlogger import jsonlogger
from vdk.plugin.structlog.constants import CONSOLE_STRUCTLOG_LOGGING_METADATA_ALL
from vdk.plugin.structlog.constants import STRUCTLOG_LOGGING_METADATA_ALL
from vdk.plugin.structlog.filters import ConsoleMetadataFilter
from vdk.plugin.structlog.filters import JsonMetadataFilter


class JsonFormatter(jsonlogger.JsonFormatter):
    """
    Json formatter. Shows all log record fields by default.
    Removes log record fields that are empty. Adds timestamp
    and level fields to the log output.
    """

    def add_fields(
        self,
        log_record: Dict[str, Any],
        record: LogRecord,
        message_dict: Dict[str, Any],
    ) -> None:
        # remove log record fields that are set to empty string
        keys = [x for x in record.__dict__.keys() if record.__dict__[x] == ""]
        for key in keys:
            del record.__dict__[key]
        super().add_fields(log_record, record, message_dict)
        if log_record.get("levelname"):
            log_record["level"] = record.levelname.upper()
            del log_record["levelname"]
        if log_record.get("created"):
            log_record["timestamp"] = record.created
            del log_record["created"]


class LtsvFormatter(Formatter):
    """
<<<<<<< HEAD
    Formats logs in the Labelled Tab Separated Values (LTSV) format.
    You can read more about this format here: http://ltsv.org/
    
=======
    Formats logs in the LTSV format.

>>>>>>> 793640e7
    """

    def format(self, record: LogRecord) -> LogRecord:
        record.message = record.getMessage()
        record.timestamp = self.formatTime(record, self.datefmt)
        record.line_number = record.lineno
        if ("level" not in record.__dict__) or (not record.__dict__["level"]):
            record.level = record.levelname

        s = self.formatMessage(record)
        return s


class ConsoleFormatter(Formatter):
    """
    Console formatter. Basically the same as logging.Formatter.
    Log records should be modified in filters. Message and exception
    formatting should be modified here.
    """

    def format(self, record: LogRecord) -> LogRecord:
        record.message = record.getMessage()
        if self.usesTime():
            record.asctime = self.formatTime(record, self.datefmt)
        s = self.formatMessage(record)
        if record.exc_info:
            # Cache the traceback text to avoid converting it multiple times
            # (it's constant anyway)
            if not record.exc_text:
                record.exc_text = self.formatException(record.exc_info)
        if record.exc_text:
            if s[-1:] != "\n":
                s = s + "\n"
            s = s + record.exc_text
        if record.stack_info:
            if s[-1:] != "\n":
                s = s + "\n"
            s = s + self.formatStack(record.stack_info)
        return s


class StructlogMetadataBuilder:
    """
    Builds output format strings in % style for
    different formats.

    For json, it appends %({key}s) formatting strings

    For console, it takes into account the actual
    record field names and appends those to the output
    format string
    """

    def __init__(self, metadata_keys: str):
        self._metadata_keys = metadata_keys.split(",")

    def build_json_format(self) -> str:
        out = []
        for key in self._metadata_keys:
            if key in STRUCTLOG_LOGGING_METADATA_ALL:
                out.append(STRUCTLOG_LOGGING_METADATA_ALL[key])
            else:
                out.append(f"%({key})s")
        out.append("%(message)s")
        return " ".join(out)

    def build_console_format(self) -> str:
        out = []
        for key in self._metadata_keys:
            if key in CONSOLE_STRUCTLOG_LOGGING_METADATA_ALL:
                out.append(CONSOLE_STRUCTLOG_LOGGING_METADATA_ALL[key])
            else:
                out.append(f"%({key})s")
        out.append("- %(message)s")
        return " ".join(out)

    def build_ltsv_format(self) -> str:
        out = []
        for key in self._metadata_keys:
            if key in STRUCTLOG_LOGGING_METADATA_ALL:
                out.append(key + ":" + STRUCTLOG_LOGGING_METADATA_ALL[key])
            else:
                out.append(key + ":" + f"%({key})s")
        out.append("message:%(message)s")
        ltsv_format = "\t".join(out)
        return ltsv_format


def create_formatter(logging_format: str, metadata_keys: str) -> [Formatter, Filter]:
    """
    Creates a formatter and a filter based on the logging format configuration
    and metadata_keys configuration that are passed. The formatter takes care
    of the output format and the filter makes sure that only the provided
    metadata keys' values are displayed in log output.
    """
    key_set = set(metadata_keys.split(","))
    formatter = None
    custom_key_filter = None
    if logging_format == "json":
        formatter = JsonFormatter(
            StructlogMetadataBuilder(metadata_keys).build_json_format()
        )
        custom_key_filter = JsonMetadataFilter(key_set)
    elif logging_format == "ltsv":
        formatter = LtsvFormatter(
            fmt=StructlogMetadataBuilder(metadata_keys).build_ltsv_format()
        )
        custom_key_filter = ConsoleMetadataFilter(key_set)
    else:
        formatter = ConsoleFormatter(
            fmt=StructlogMetadataBuilder(metadata_keys).build_console_format()
        )
        custom_key_filter = ConsoleMetadataFilter(key_set)
    return formatter, custom_key_filter<|MERGE_RESOLUTION|>--- conflicted
+++ resolved
@@ -41,14 +41,9 @@
 
 class LtsvFormatter(Formatter):
     """
-<<<<<<< HEAD
     Formats logs in the Labelled Tab Separated Values (LTSV) format.
     You can read more about this format here: http://ltsv.org/
-    
-=======
-    Formats logs in the LTSV format.
 
->>>>>>> 793640e7
     """
 
     def format(self, record: LogRecord) -> LogRecord:
