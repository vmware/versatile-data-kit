# Copyright 2023-2024 Broadcom
# SPDX-License-Identifier: Apache-2.0
import os
import time
from unittest import mock

import pytest
from testcontainers.core.container import DockerContainer
from testcontainers.core.waiting_utils import wait_for_logs

ORACLE_IMAGE = "container-registry.oracle.com/database/free:latest"

DB_DEFAULT_TYPE = "DB_DEFAULT_TYPE"
ORACLE_USER = "ORACLE_USER"
ORACLE_PASSWORD = "ORACLE_PASSWORD"
ORACLE_CONNECTION_STRING = "ORACLE_CONNECTION_STRING"
VDK_LOG_EXECUTION_RESULT = "VDK_LOG_EXECUTION_RESULT"
VDK_INGEST_METHOD_DEFAULT = "VDK_INGEST_METHOD_DEFAULT"


@pytest.fixture(scope="session")
@mock.patch.dict(
    os.environ,
    {
        DB_DEFAULT_TYPE: "oracle",
        ORACLE_USER: "SYSTEM",
        ORACLE_PASSWORD: "Gr0mh3llscr3am",
        ORACLE_CONNECTION_STRING: "localhost:1521/FREE",
        VDK_LOG_EXECUTION_RESULT: "True",
        VDK_INGEST_METHOD_DEFAULT: "ORACLE",
    },
)
def oracle_db(request):
    password = os.environ[ORACLE_PASSWORD]
    container = (
        DockerContainer(ORACLE_IMAGE)
        .with_bind_ports(1521, 1521)
        .with_env("ORACLE_PWD", password)
        .with_env("ORACLE_CHARACTERSET", "UTF8")
    )
    try:
        container.start()
        wait_for_logs(
            container,
            "DATABASE IS READY TO USE",
            timeout=120,
        )
        time.sleep(2)
        print(
            f"Oracle db started on port {container.get_exposed_port(1521)} and host {container.get_container_host_ip()}"
        )
<<<<<<< HEAD
=======
        container_2.start()
        wait_for_logs(
            container_2,
            "DATABASE IS READY TO USE",
            timeout=120,
        )
        time.sleep(2)
        print(
            f"Oracle db started on port {container_2.get_exposed_port(1521)} and host"
            f" {container_2.get_container_host_ip()}"
        )
>>>>>>> da255359
    except Exception as e:
        print(f"Failed to start Oracle DB: {e}")
        print(f"Container logs: {container.get_logs()}")
        raise e

    def stop_container():
        container.stop()
        print("Oracle DB stopped")

    request.addfinalizer(stop_container)
    return container<|MERGE_RESOLUTION|>--- conflicted
+++ resolved
@@ -49,20 +49,6 @@
         print(
             f"Oracle db started on port {container.get_exposed_port(1521)} and host {container.get_container_host_ip()}"
         )
-<<<<<<< HEAD
-=======
-        container_2.start()
-        wait_for_logs(
-            container_2,
-            "DATABASE IS READY TO USE",
-            timeout=120,
-        )
-        time.sleep(2)
-        print(
-            f"Oracle db started on port {container_2.get_exposed_port(1521)} and host"
-            f" {container_2.get_container_host_ip()}"
-        )
->>>>>>> da255359
     except Exception as e:
         print(f"Failed to start Oracle DB: {e}")
         print(f"Container logs: {container.get_logs()}")
