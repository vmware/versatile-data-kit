/*
 * Copyright 2021-2023 VMware, Inc.
 * SPDX-License-Identifier: Apache-2.0
 */

import { expect, test } from '@jupyterlab/galata';

/**
 * Don't load JupyterLab webpage before running the tests.
 * This is required to ensure we capture all log messages.
 */
test.use({ autoGoto: false });

test('should open run job pop up and then cancel the operation', async ({
  page
}) => {
  await page.goto('');
  await page.menu.open('VDK');
  await page.locator('#jp-vdk-menu').getByText('Run').click();
  await page.locator('div').filter({ hasText: 'Run Job' });
  await page.getByRole('button', { name: 'Cancel' }).click();
});

test('should try to run a job with empty input and get error', async ({
  page
}) => {
  await page.goto('');
  await page.menu.open('VDK');
  await page.locator('#jp-vdk-menu').getByText('Run').click();
  await page.locator('div').filter({ hasText: 'Run Job' });
  await page.getByRole('button', { name: 'OK' }).click();
  await page
    .locator('div')
    .filter({ hasText: 'Encountered an error when trying to run the job.' });
  await page.getByRole('button', { name: 'OK' }).click();
});

test('should try to run a job with incorrect data and get a dialog error message', async ({
  page
}) => {
  await page.goto('');
  await page.menu.open('VDK');
  await page.locator('#jp-vdk-menu').getByText('Run').click();
  await page.getByLabel('Path to job directory:').click();
  await page.getByLabel('Path to job directory:').fill('/my-folder');
  await page.getByRole('button', { name: 'OK' }).click();
  page.once('dialog', async dialog => {
    console.log(`Dialog message: ${dialog.message()}`);
    dialog.dismiss().catch(() => {});
  });
});

test('should open create job pop up and then cancel the operation', async ({
  page
}) => {
  await page.goto('');
  await page.menu.open('VDK');
  await page.locator('#jp-vdk-menu').getByText('Create').click();
  await page.locator('div').filter({ hasText: 'Create Job' });
  await page.getByRole('button', { name: 'Cancel' }).click();
});

test('should try to create a job with empty input and get error', async ({
  page
}) => {
  await page.goto('');
  await page.menu.open('VDK');
  await page.locator('#jp-vdk-menu').getByText('Create').click();
  await page.locator('div').filter({ hasText: 'Run Job' });
  await page.getByRole('button', { name: 'OK' }).click();
  await page
    .locator('div')
    .filter({ hasText: 'Encountered an error when creating the job.' });
  await page.getByRole('button', { name: 'OK' }).click();
});

test('should try to create a job with incorrect input and get error', async ({
  page
}) => {
  await page.goto('');
  await page.menu.open('VDK');
  await page.locator('#jp-vdk-menu').getByText('Create').click();
  await page.getByLabel('Job name:').click();
  await page.getByLabel('Job name:').fill('first-job');
  await page.getByLabel('Job team:').click();
  await page.getByLabel('Job team:').fill('example-team');
  await page.getByLabel('Path to job directory:').click();
  await page.getByLabel('Path to job directory:').fill('sdfgsdfsdfsd');
  await page.getByRole('button', { name: 'OK' }).click();
  await page
    .locator('div')
    .filter({ hasText: 'Encountered an error when creating the job.' });
  await page.getByRole('button', { name: 'OK' }).click();
});

test.skip('should try to create a job successfully', async ({ page }) => {
  await page.goto('');
  await page.menu.open('VDK');
  await page.locator('#jp-vdk-menu').getByText('Create').click();
  await page.getByLabel('Job name:').click();
  await page.getByLabel('Job name:').fill('first-job');
  await page.getByLabel('Job team:').click();
  await page.getByLabel('Job team:').fill('my-team');
  await page.getByRole('button', { name: 'OK' }).click();
  page.on('dialog', async dialog => {
    expect(dialog.type()).toContain('alert');
    expect(dialog.message()).toContain(
      'Job with name first-job was created successfully!'
    );
    await dialog.accept();
  });
  await page.getByRole('button', { name: 'OK' }).click();
});

test('should open download job pop up and then cancel the operation', async ({
  page
}) => {
  await page.goto('');
  await page.menu.open('VDK');
  await page.locator('#jp-vdk-menu').getByText('Download').click();
  await page.locator('div').filter({ hasText: 'Download Job' });
  await page.getByRole('button', { name: 'Cancel' }).click();
});

test('should try download operation with empty input and get error', async ({
  page
}) => {
  await page.goto('');
  await page.menu.open('VDK');
  await page.locator('#jp-vdk-menu').getByText('Download').click();
  await page.locator('div').filter({ hasText: 'Download Job' });
  await page.getByRole('button', { name: 'OK' }).click();
  await page.locator('div').filter({
    hasText: 'Encountered an error when trying to download the job. '
  });
  await page.getByRole('button', { name: 'OK' }).click();
});

test('should create an init cell when opening a new notebook', async ({
  page
}) => {
  await page.goto('');
  await page.locator('.jp-LauncherCard-icon').first().click();
  await expect(
    page.getByText(`job_input = VDK.get_initialized_job_input()`)
  ).toBeVisible();
});

<<<<<<< HEAD
test('should create a new dir, navigate to it,create a new job, attempt to create a job relative tothe original dir and succeed', async ({
  page
}) => {
  await page.goto('');
  await page.getByRole('button', { name: 'New Folder' }).click();
  await page.getByRole('listitem').getByRole('textbox').fill('test-dir');
  await page.getByRole('listitem').getByRole('textbox').press('Enter');
  await page.getByText('test-dir').click();
  await page.menu.open('VDK');
  await page.locator('#jp-vdk-menu').getByText('Create').click();
  await page.getByLabel('Job name:').click();
  await page.getByLabel('Job name:').fill('first-job');
  await page.getByLabel('Job team:').click();
  await page.getByLabel('Job team:').fill('example-team');
  await page.getByLabel('Path to job directory:').click();
  await page.getByLabel('Path to job directory:').fill('test-dir');
  await page.getByRole('button', { name: 'OK' }).click();
});
=======
test.skip(
  'should create a new dir, navigate to it,' +
    'create a new job, attempt to create a job relative to' +
    'the original dir and succeed',
  async ({ page }) => {
    await page.goto('');
    await page.getByRole('button', { name: 'New Folder' }).click();
    await page.getByRole('listitem').getByRole('textbox').fill('test-dir');
    await page.getByRole('listitem').getByRole('textbox').press('Enter');
    await page.getByText('test-dir').click();
    await page.menu.open('VDK');
    await page.locator('#jp-vdk-menu').getByText('Create').click();
    await page.getByLabel('Local').check();
    await page.getByLabel('Job name:').click();
    await page.getByLabel('Job name:').fill('first-job');
    await page.getByLabel('Job team:').click();
    await page.getByLabel('Job team:').fill('example-team');
    await page.getByLabel('Path to job directory:').click();
    await page.getByLabel('Path to job directory:').fill('test-dir');
    await page.getByRole('button', { name: 'OK' }).click();
  }
);
>>>>>>> cabf1ba1
<|MERGE_RESOLUTION|>--- conflicted
+++ resolved
@@ -146,27 +146,8 @@
   ).toBeVisible();
 });
 
-<<<<<<< HEAD
-test('should create a new dir, navigate to it,create a new job, attempt to create a job relative tothe original dir and succeed', async ({
-  page
-}) => {
-  await page.goto('');
-  await page.getByRole('button', { name: 'New Folder' }).click();
-  await page.getByRole('listitem').getByRole('textbox').fill('test-dir');
-  await page.getByRole('listitem').getByRole('textbox').press('Enter');
-  await page.getByText('test-dir').click();
-  await page.menu.open('VDK');
-  await page.locator('#jp-vdk-menu').getByText('Create').click();
-  await page.getByLabel('Job name:').click();
-  await page.getByLabel('Job name:').fill('first-job');
-  await page.getByLabel('Job team:').click();
-  await page.getByLabel('Job team:').fill('example-team');
-  await page.getByLabel('Path to job directory:').click();
-  await page.getByLabel('Path to job directory:').fill('test-dir');
-  await page.getByRole('button', { name: 'OK' }).click();
-});
-=======
-test.skip(
+
+test(
   'should create a new dir, navigate to it,' +
     'create a new job, attempt to create a job relative to' +
     'the original dir and succeed',
@@ -187,5 +168,4 @@
     await page.getByLabel('Path to job directory:').fill('test-dir');
     await page.getByRole('button', { name: 'OK' }).click();
   }
-);
->>>>>>> cabf1ba1
+);