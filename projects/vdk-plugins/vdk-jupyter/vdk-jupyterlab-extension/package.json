{
  "name": "vdk-jupyterlab-extension",
  "version": "0.1.0",
  "description": "A Jupyterlab extension for using VDK",
  "keywords": [
    "jupyter",
    "jupyterlab",
    "jupyterlab-extension",
    "vdk"
  ],
  "homepage": "https://github.com/vmware/versatile-data-kit",
  "bugs": {
    "url": "https://github.com/vmware/versatile-data-kit/issues"
  },
  "license": "Apache License 2.0",
  "author": {
    "name": "Versatile Data Kit Development Team",
    "email": "versatile-data-kit@vmware.com"
  },
  "files": [
    "lib/**/*.{d.ts,eot,gif,html,jpg,js,js.map,json,png,svg,woff2,ttf}",
    "style/**/*.{css,js,eot,gif,html,jpg,json,png,svg,woff2,ttf}",
    "schema/*.json"
  ],
  "main": "lib/index.js",
  "types": "lib/index.d.ts",
  "style": "style/index.css",
  "repository": {
    "type": "git",
    "url": "https://github.com/vmware/versatile-data-kit"
  },
  "scripts": {
    "build": "jlpm build:lib && jlpm build:labextension:dev",
    "build:prod": "jlpm clean && jlpm build:lib && jlpm build:labextension",
    "build:labextension": "jupyter labextension build .",
    "build:labextension:dev": "jupyter labextension build --development True .",
    "build:lib": "tsc",
    "build:interfaces": "pip install py-to-ts-interfaces && py-to-ts-interfaces vdk_jupyterlab_extension/vdk_options/ src/vdkOptions",
    "clean": "jlpm clean:lib",
    "clean:lib": "rimraf lib tsconfig.tsbuildinfo",
    "clean:lintcache": "rimraf .eslintcache .stylelintcache",
    "clean:labextension": "rimraf vdk_jupyterlab_extension/labextension",
    "clean:all": "jlpm clean:lib && jlpm clean:labextension && jlpm clean:lintcache",
    "eslint": "jlpm eslint:check --fix",
    "eslint:check": "eslint . --cache --ext .ts,.tsx",
    "install:extension": "jlpm build",
    "lint": "jlpm stylelint && jlpm prettier && jlpm eslint",
    "lint:check": "jlpm stylelint:check && jlpm prettier:check && jlpm eslint:check",
    "prettier": "jlpm prettier:base --write --list-different",
    "prettier:base": "prettier \"**/*{.ts,.tsx,.js,.jsx,.css,.json,.md}\"",
    "prettier:check": "jlpm prettier:base --check",
    "stylelint": "jlpm stylelint:check --fix",
    "stylelint:check": "stylelint --cache \"style/**/*.css\"",
    "test": "jest --coverage",
    "watch": "run-p watch:src watch:labextension",
    "watch:src": "tsc -w",
    "watch:labextension": "jupyter labextension watch ."
  },
   "resolutions": {
     "@types/react": "17.0.53",
     "@jupyterlab/rendermime": "3.6.3",
     "@jupyterlab/rendermime-interfaces": "3.6.3",
     "@jupyterlab/services": "6.6.3"
   },
  "dependencies": {
    "@jupyterlab/rendermime": "3.6.3",
    "@jupyterlab/rendermime-interfaces": "3.6.3",
    "@jupyterlab/attachments": "3.6.3",
    "@jupyterlab/nbformat": "3.6.3",
    "@jupyterlab/statedb": "3.6.3",
    "@jupyterlab/translation": "3.6.3",
    "@jupyterlab/settingregistry": "3.6.3",
    "@jupyterlab/apputils": "3.6.3",
    "@jupyterlab/builder": "3.6.3",
    "@jupyterlab/cells": "3.6.3",
    "@jupyterlab/codeeditor": "3.6.3",
    "@jupyterlab/coreutils": "5.6.0",
    "@jupyterlab/docmanager": "3.6.3",
    "@jupyterlab/docregistry": "3.6.3",
    "@jupyterlab/filebrowser": "3.6.3",
    "@jupyterlab/notebook": "3.6.3",
    "@jupyterlab/outputarea": "3.6.3",
    "@jupyterlab/statusbar": "3.6.3",
    "@jupyterlab/docprovider": "3.6.3",
    "@jupyterlab/codemirror": "3.6.3",
    "@jupyterlab/testutils": "3.6.3",
    "@jupyterlab/ui-components": "3.6.3",
    "@jupyterlab/services": "6.6.3",
    "@lumino/widgets": "1.33.0",
    "typescript": "4.1.3",
    "@types/react": "17.0.53",
    "yjs": "^13.5.17",
    "@jupyterlab/application": "3.6.3",
<<<<<<< HEAD
    "@jupyterlab/mainmenu": "3.6.3"
=======
    "word-wrap": "1.2.4"
>>>>>>> 48f64e3d
  },
  "devDependencies": {
    "@babel/core": "7.8.0",
    "@babel/preset-env": "7.0.0",
    "@testing-library/react": "12.1.5",
    "@types/enzyme": "3.10.12",
    "@types/jest": "27.5.2",
    "@typescript-eslint/eslint-plugin": "4.8.1",
    "@typescript-eslint/parser": "4.8.1",
    "babel-jest": "27.5.1",
    "eslint": "7.14.0",
    "eslint-config-prettier": "6.15.0",
    "eslint-plugin-prettier": "3.1.4",
    "jest": "27.0.6",
    "mkdirp": "1.0.3",
    "npm-run-all": "4.1.5",
    "prettier": "2.1.1",
    "rimraf": "3.0.2",
    "stylelint": "14.3.0",
    "stylelint-config-prettier": "9.0.4",
    "stylelint-config-recommended": "6.0.0",
    "stylelint-config-standard": "24.0.0",
    "stylelint-prettier": "2.0.0",
    "ts-jest": "27.1.4",
    "jest-fetch-mock": "^3.0.0"
  },
  "sideEffects": [
    "style/*.css",
    "style/index.js"
  ],
  "styleModule": "style/index.js",
  "publishConfig": {
    "access": "public"
  },
  "jupyterlab": {
    "discovery": {
      "server": {
        "managers": [
          "pip"
        ],
        "base": {
          "name": "vdk_jupyterlab_extension"
        }
      }
    },
    "extension": true,
    "outputDir": "vdk_jupyterlab_extension/labextension",
    "schemaDir": "schema"
  },
  "jupyter-releaser": {
    "hooks": {
      "before-build-npm": [
        "python -m pip install jupyterlab~=3.1",
        "jlpm"
      ],
      "before-build-python": [
        "jlpm clean:all"
      ]
    }
  }
}<|MERGE_RESOLUTION|>--- conflicted
+++ resolved
@@ -91,11 +91,8 @@
     "@types/react": "17.0.53",
     "yjs": "^13.5.17",
     "@jupyterlab/application": "3.6.3",
-<<<<<<< HEAD
-    "@jupyterlab/mainmenu": "3.6.3"
-=======
+    "@jupyterlab/mainmenu": "3.6.3",
     "word-wrap": "1.2.4"
->>>>>>> 48f64e3d
   },
   "devDependencies": {
     "@babel/core": "7.8.0",
