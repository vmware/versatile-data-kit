import { CommandRegistry } from '@lumino/commands';
import { Dialog, showErrorMessage } from '@jupyterlab/apputils';
import { showRunJobDialog } from './components/RunJob';
import { jobData, setJobDataToDefault } from './jobData';
import { showCreateDeploymentDialog } from './components/DeployJob';
import { showCreateJobDialog } from './components/CreateJob';
import { showDownloadJobDialog } from './components/DownloadJob';
import { showDownloadKeyDialog } from './components/DownloadKey';
import { showConvertJobToNotebookDialog } from './components/ConvertJobToNotebook';
import { jobdDataRequest } from './serverRequests';
import { VdkOption } from './vdkOptions/vdk_options';
import { workingDirectory } from '.';
import { IDocumentManager } from '@jupyterlab/docmanager';
import { FileBrowser } from '@jupyterlab/filebrowser';
import { INotebookTracker } from '@jupyterlab/notebook';
import { StatusButton } from './components/StatusButton';

export var runningVdkOperation = '';

export function updateVDKMenu(
  commands: CommandRegistry,
  docManager: IDocumentManager,
  fileBrowser: FileBrowser,
  notebookTracker: INotebookTracker,
  statusButton: StatusButton
) {
  // Add Run job command
  add_command(
    commands,
    'jp-vdk:menu-run',
    'Run',
    'Execute VDK Run Command',
    showRunJobDialog,
    statusButton,
    docManager
  );

  // Add Create job command
  add_command(
    commands,
    'jp-vdk:menu-create',
    'Create',
    'Execute VDK Create Command',
    showCreateJobDialog,
    statusButton
  );

  // Add Download job command
  add_command(
    commands,
    'jp-vdk:menu-download',
    'Download',
    'Execute VDK Download Command',
    showDownloadJobDialog,
    statusButton
  );
<<<<<<< HEAD

  // Add Download key command
  add_command(
    commands,
    'jp-vdk:menu-download-key',
    'Download Key',
    'Execute VDK Download Key Command',
    showDownloadKeyDialog,
    statusButton
  );
=======
>>>>>>> cf162691

  // Add Convert Job To Notebook command
  add_command(
    commands,
    'jp-vdk:menu-convert-job-to-notebook',
    'Convert Job To Notebook',
    'Convert Data Job To Jupyter Notebook',
    showConvertJobToNotebookDialog,
    statusButton,
    undefined,
    fileBrowser,
    notebookTracker
  );

  // Add Create Deployment command
  add_command(
    commands,
    'jp-vdk:menu-create-deployment',
    'Deploy',
    'Create deployment of a VDK job',
    showCreateDeploymentDialog,
    statusButton
  );
}

/**
 *@param schemaNaming - string representing the command in the schema in schema/plugin.json
 *@param label - the label that will be added in the Menu
 *@param caption - the caption for the command.
 *@param getOperationDialog - function that will load the dialog for the command
 */
function add_command(
  commands: CommandRegistry,
  schemaNaming: string,
  label: string,
  caption: string,
  getOperationDialog: Function,
  statusButton: StatusButton,
  docManager?: IDocumentManager,
  fileBrowser?: FileBrowser,
  notebookTracker?: INotebookTracker
) {
  commands.addCommand(schemaNaming, {
    label: label,
    caption: caption,
    execute: async () => {
      try {
        if (!runningVdkOperation) {
          runningVdkOperation = schemaNaming;
          jobData.set(VdkOption.PATH, workingDirectory);
          await jobdDataRequest();
          if (label === 'Convert Job To Notebook') {
            await getOperationDialog(
              commands,
              fileBrowser,
              notebookTracker,
              statusButton
            );
          } else if (docManager) {
            await getOperationDialog(docManager, statusButton);
          } else {
            await getOperationDialog(statusButton);
          }
          statusButton.hide();
          setJobDataToDefault();
          runningVdkOperation = '';
        } else {
          await showErrorMessage(
            'Another VDK operation is currently running!',
            'Please wait until the operation ends!',
            [Dialog.okButton()]
          );
        }
      } catch (error) {
        await showErrorMessage(
          'Encountered an error when trying to open the dialog. Error:',
          error,
          [Dialog.okButton()]
        );
      }
    }
  });
}<|MERGE_RESOLUTION|>--- conflicted
+++ resolved
@@ -48,13 +48,12 @@
   // Add Download job command
   add_command(
     commands,
-    'jp-vdk:menu-download',
-    'Download',
-    'Execute VDK Download Command',
+    'jp-vdk:menu-download-job',
+    'Download Job',
+    'Execute VDK Download Job Command',
     showDownloadJobDialog,
     statusButton
   );
-<<<<<<< HEAD
 
   // Add Download key command
   add_command(
@@ -65,8 +64,6 @@
     showDownloadKeyDialog,
     statusButton
   );
-=======
->>>>>>> cf162691
 
   // Add Convert Job To Notebook command
   add_command(
