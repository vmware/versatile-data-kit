--- conflicted
+++ resolved
@@ -8,11 +8,8 @@
 import { VdkErrorMessage } from './VdkErrorMessage';
 import { IDocumentManager } from '@jupyterlab/docmanager';
 import { RUN_FAILED_BUTTON_LABEL, RUN_JOB_BUTTON_LABEL } from '../utils';
-<<<<<<< HEAD
+import { StatusButton } from './StatusButton';
 import { checkIcon } from '@jupyterlab/ui-components';
-=======
-import { StatusButton } from './StatusButton';
->>>>>>> 2c3d492d
 
 export default class RunJobDialog extends Component<IJobPathProp> {
   /**
