import React, { Component } from 'react';
import { jobData } from '../jobData';
import { VdkOption } from '../vdkOptions/vdk_options';
import VDKTextInput from './VdkTextInput';
import { Dialog, showDialog } from '@jupyterlab/apputils';
import { getNotebookInfo, jobRunRequest } from '../serverRequests';
import { IJobPathProp, showErrorDialog } from './props';
import { VdkErrorMessage } from './VdkErrorMessage';
import { IDocumentManager } from '@jupyterlab/docmanager';
import {
  RUN_FAILED_BUTTON_LABEL,
  RUN_JOB_BUTTON_LABEL,
  RUN_LOG_FILE
} from '../utils';
import { StatusButton } from './StatusButton';
import { checkIcon } from '@jupyterlab/ui-components';

export default class RunJobDialog extends Component<IJobPathProp> {
  /**
   * Returns a React component for rendering a run menu.
   *
   * @param props - component properties
   * @returns React component
   */
  constructor(props: IJobPathProp) {
    super(props);
  }

  /**
   * Renders a dialog for running a data job.
   *
   * @returns React element
   */
  render(): React.ReactElement {
    return (
      <>
        <VDKTextInput
          option={VdkOption.PATH}
          value={this.props.jobPath}
          label="Path to job directory:"
        />
        <VDKTextInput
          option={VdkOption.ARGUMENTS}
          value={'{"key": "value"}'}
          label="Arguments:"
          onChange={this._onArgsChange}
        />
      </>
    );
  }
  /**
   * Callback invoked upon  changing the args input
   *
   * @param event - event object
   */
  private _onArgsChange = (event: any): void => {
    const element = event.currentTarget as HTMLInputElement;
    let value = element.value;
    if (value && this._isJSON(value)) {
      jobData.set(VdkOption.ARGUMENTS, value);
    }
  };

  private _isJSON = (str: string) => {
    try {
      JSON.parse(str);
      return true;
    } catch (e) {
      return false;
    }
  };
}

export async function showRunJobDialog(
  docManager?: IDocumentManager,
  statusButton?: StatusButton
) {
  const result = await showDialog({
    title: RUN_JOB_BUTTON_LABEL,
    body: <RunJobDialog jobPath={jobData.get(VdkOption.PATH)!}></RunJobDialog>,
    buttons: [Dialog.okButton(), Dialog.cancelButton()]
  });
  if (result.button.accept) {
    statusButton?.show('Run', jobData.get(VdkOption.PATH)!);
    docManager?.closeFile(RUN_LOG_FILE);
    let { message, isSuccessful } = await jobRunRequest();
    docManager?.confirmClosingDocument;
    if (isSuccessful) {
      showDialog({
        title: RUN_JOB_BUTTON_LABEL,
        body: (
          <div className="vdk-run-dialog-message-container">
            <checkIcon.react className="vdk-dialog-check-icon" />
            <p className="vdk-run-dialog-message">
              The job was executed successfully!
            </p>
          </div>
        ),
        buttons: [Dialog.okButton()]
      });
      docManager?.open(RUN_LOG_FILE);
    } else {
      docManager?.open(RUN_LOG_FILE);
      message = 'ERROR : ' + message;
      const errorMessage = new VdkErrorMessage(message);
      if (
        !docManager ||
        !(await handleErrorsProducedByNotebookCell(errorMessage, docManager))
      ) {
        await showErrorDialog({
          title: RUN_JOB_BUTTON_LABEL,
          messages: [
            errorMessage.exception_message,
            errorMessage.what_happened,
            errorMessage.why_it_happened,
            errorMessage.consequences,
            errorMessage.countermeasures
          ]
        });
      }
    }
  }
}

export const findFailingCellId = (message: String): string => {
  const regex = /cell_id:([0-9a-fA-F-]+)/;
  const match = message.match(regex);
  if (match) {
    return match[1];
  }
  return '';
};

/**
<<<<<<< HEAD
 * Returns an Element that is used for numerating cell executions on Jupyter (text with [] if not executed and  with [1], [2] if executed)
=======
 * Returns an Element that is used for numerating cell executions on Jupyter
 * (text with [] if not executed and  with [1], [2] if executed)
>>>>>>> 8cfad1bb
 * @param failingCell - parent cell of that element
 * @returns Element or undefined if the element could not be found
 */
export const getCellInputAreaPrompt = (
  failingCell: Element
): Element | undefined => {
  const cellInputWrappers = failingCell.getElementsByClassName(
    'jp-Cell-inputWrapper'
  );
  for (let i = 0; i < cellInputWrappers.length; i++) {
    const cellAreas = cellInputWrappers[i].getElementsByClassName(
      'jp-Cell-inputArea'
    );
    if (cellAreas.length > 0) {
      const cellInputArea = cellAreas[0];
      const promptElements = cellInputArea.getElementsByClassName(
        'jp-InputArea-prompt'
      );
      if (promptElements.length > 0) {
        return promptElements[0];
      }
    }
  }
};

const switchToFailingCell = (failingCell: Element) => {
  const prompt = getCellInputAreaPrompt(failingCell);
  prompt?.classList.add('jp-vdk-failing-cell-prompt');
  failingCell.scrollIntoView();
  failingCell.classList.add('jp-vdk-failing-cell');
  // Delete previous fail numbering
  const vdkFailingCellNums = Array.from(
    document.getElementsByClassName('jp-vdk-failing-cell-num')
  );
  vdkFailingCellNums.forEach(element => {
    element.classList.remove('jp-vdk-failing-cell-num');
    element.classList.add('jp-vdk-cell-num');
  });
};

const unmarkOldFailingCells = (cell: Element) => {
  cell.classList.remove('jp-vdk-failing-cell');
  const cellPrompt = getCellInputAreaPrompt(cell);
  cellPrompt?.classList.remove('jp-vdk-failing-cell-prompt');
};

export const findFailingCellInNotebookCells = async (
  element: Element,
  failingCellIndex: Number,
  nbPath: string
) => {
  const cells = element.children;
  if (failingCellIndex > cells.length) {
    showDialog({
      title: RUN_FAILED_BUTTON_LABEL,
      body: (
        <div>
          <p>
            Sorry, something went wrong while trying to find the failing cell!
          </p>
          <p>
            Please, check the {nbPath} once more and try to run the job while
            the notebook is active!
          </p>
        </div>
      ),
      buttons: [Dialog.cancelButton()]
    });
  } else {
    for (let i = 0; i < cells.length; i++) {
      i === failingCellIndex
        ? switchToFailingCell(cells[i])
        : unmarkOldFailingCells(cells[i]);
    }
  }
};

/**
 * Separate handling for notebook errors - option for the user to navigate to the failing cell when error is produced
 */
export const handleErrorsProducedByNotebookCell = async (
  message: VdkErrorMessage,
  docManager: IDocumentManager
): Promise<boolean> => {
  const failingCellId = findFailingCellId(message.what_happened);
  if (failingCellId) {
    const { path: nbPath, cellIndex: failingCellIndex } = await getNotebookInfo(
      failingCellId
    );
    if (nbPath) {
      const navigateToFailingCell = async () => {
        const notebook = docManager.openOrReveal(nbPath);
        if (notebook) {
          await notebook.revealed; // wait until the DOM elements are fully loaded
          const children = Array.from(notebook.node.children!);
          if (children) {
            children.forEach(async element => {
              if (element.classList.contains('jp-Notebook')) {
                findFailingCellInNotebookCells(
                  element,
                  Number(failingCellIndex),
                  nbPath
                );
              }
            });
          }
        }
      };

      const result = await showErrorDialog({
        title: RUN_JOB_BUTTON_LABEL,
        messages: [
          message.exception_message,
          message.what_happened,
          message.why_it_happened,
          message.consequences,
          message.countermeasures
        ],
        buttons: [
          Dialog.okButton({ label: 'See failing cell' }),
          Dialog.cancelButton()
        ]
      });

      if (result.button.accept) {
        await navigateToFailingCell();
      }

      return true;
    }
  }

  return false;
};<|MERGE_RESOLUTION|>--- conflicted
+++ resolved
@@ -132,12 +132,8 @@
 };
 
 /**
-<<<<<<< HEAD
- * Returns an Element that is used for numerating cell executions on Jupyter (text with [] if not executed and  with [1], [2] if executed)
-=======
  * Returns an Element that is used for numerating cell executions on Jupyter
  * (text with [] if not executed and  with [1], [2] if executed)
->>>>>>> 8cfad1bb
  * @param failingCell - parent cell of that element
  * @returns Element or undefined if the element could not be found
  */
