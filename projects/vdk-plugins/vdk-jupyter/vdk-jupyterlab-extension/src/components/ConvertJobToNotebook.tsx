import React, { Component } from 'react';
import { jobData } from '../jobData';
import { VdkOption } from '../vdkOptions/vdk_options';
import VDKTextInput from './VdkTextInput';
<<<<<<< HEAD
import { Dialog, showDialog } from '@jupyterlab/apputils';
import { getServerDirRequest, jobConvertToNotebookRequest } from '../serverRequests';
=======
import { Dialog, showDialog, showErrorMessage } from '@jupyterlab/apputils';
import {
  getServerDirRequest,
  jobConvertToNotebookRequest
} from '../serverRequests';
>>>>>>> 2c3d492d
import { VdkErrorMessage } from './VdkErrorMessage';
import { CONVERT_JOB_TO_NOTEBOOK_BUTTON_LABEL } from '../utils';
import { CommandRegistry } from '@lumino/commands';
import { FileBrowser } from '@jupyterlab/filebrowser';
import { INotebookTracker } from '@jupyterlab/notebook';
<<<<<<< HEAD
import {  IJobPathProp, JupyterCellProps } from './props';
import { checkIcon, closeIcon } from '@jupyterlab/ui-components';

=======
import { IJobPathProp, JupyterCellProps } from './props';
import { StatusButton } from './StatusButton';
>>>>>>> 2c3d492d

export var notebookContent: JupyterCellProps[];

/**
 * A class responsible for the Transform Job operation
 * for more information check:
 * https://github.com/vmware/versatile-data-kit/wiki/VDK-Jupyter-Integration-Convert-Job-Operation
 */
export default class ConvertJobToNotebookDialog extends Component<
  IJobPathProp
> {
  /**
   * Returns a React component for rendering a convert menu.
   *
   * @param props - component properties
   * @returns React component
   */
  constructor(props: IJobPathProp) {
    super(props);
  }
  /**
   * Renders a dialog for converting a data job.
   *
   * @returns React element
   */
  render(): React.ReactElement {
    return (
      <>
        <VDKTextInput
          option={VdkOption.PATH}
          value={this.props.jobPath}
          label="Path to job directory:"
        ></VDKTextInput>
      </>
    );
  }
}

export async function showConvertJobToNotebookDialog(
  commands: CommandRegistry,
  fileBrowser: FileBrowser,
  notebookTracker: INotebookTracker,
  statusButton?: StatusButton
): Promise<void> {
  const result = await showDialog({
    title: CONVERT_JOB_TO_NOTEBOOK_BUTTON_LABEL,
    body: (
      <ConvertJobToNotebookDialog
        jobPath={jobData.get(VdkOption.PATH)!}
      ></ConvertJobToNotebookDialog>
    ),
    buttons: [Dialog.okButton(), Dialog.cancelButton()]
  });
  if (result.button.accept) {
    const confirmation = await showDialog({
      title: CONVERT_JOB_TO_NOTEBOOK_BUTTON_LABEL,
      body: (
        <p>
          Are you sure you want to convert the Data Job with path:{' '}
          <i>{jobData.get(VdkOption.PATH)}</i> to notebook?
        </p>
      ),
      buttons: [Dialog.okButton(), Dialog.cancelButton()]
    });
    if (confirmation.button.accept) {
      statusButton?.show('Convert', jobData.get(VdkOption.PATH)!);
      let { message, status } = await jobConvertToNotebookRequest();
      if (status) {
        const transformjobResult = JSON.parse(message);
        notebookContent = initializeNotebookContent(
          transformjobResult['code_structure'],
          transformjobResult['removed_files']
        );
        await createTranformedNotebook(commands, fileBrowser, notebookTracker);
        await showDialog({
          title: CONVERT_JOB_TO_NOTEBOOK_BUTTON_LABEL,
          body: (
            <div className="vdk-convert-to-notebook-dialog-message-container">
              <div className="vdk-dialog-check-icon">
                <checkIcon.react className="vdk-icon" />
              </div>
              <p className="vdk-convert-to-notebook-dialog-message">
                The Data Job with path <i>{jobData.get(VdkOption.PATH)}</i> was
                converted to notebook successfully!
              </p>
            </div>
          ),
          buttons: [Dialog.okButton()]
        });
      } else {
        if (message) {
          message = 'ERROR : ' + message;
          const errorMessage = new VdkErrorMessage(message);
          await showDialog({
            title: CONVERT_JOB_TO_NOTEBOOK_BUTTON_LABEL,
            body: (
              <div className="vdk-convert-to-notebook-error-message ">
                <p>{errorMessage.exception_message}</p>
                <p>{errorMessage.what_happened}</p>
                <p>{errorMessage.why_it_happened}</p>
                <p>{errorMessage.consequences}</p>
                <p>{errorMessage.countermeasures}</p>
              </div>
            ),
            buttons: [Dialog.okButton()]
          });
        }
      }
    }
  }
}

/**
 * Create a notebook for a transformed job.
 *
 * The function navigates to the job directory and creates a new notebook
 * file. The notebook is then populated with the content provided as parameter.
 *
 * @param {JupyterCellProps[]} notebookContent - The content to populate the notebook with.
 * @param {CommandRegistry} commands - The command registry to execute Jupyter commands.
 * @param {FileBrowser} fileBrowser - The file browser to navigate the file system.
 * @param {INotebookTracker} notebookTracker - The notebook tracker to track changes to the notebook.
 */
export const createTranformedNotebook = async (
  commands: CommandRegistry,
  fileBrowser: FileBrowser,
  notebookTracker: INotebookTracker
) => {
  try {
    const baseDir = await getServerDirRequest();
    jobData.set(
      VdkOption.NAME,
      jobData.get(VdkOption.PATH)!.split(/[\\/]/).pop() || ''
    ); //get the name of the job using the directory
    await fileBrowser.model.cd(
      jobData.get(VdkOption.PATH)!.substring(baseDir.length)
    ); // relative path for Jupyter
    commands.execute('notebook:create-new');
<<<<<<< HEAD
  }
  catch (error) {
    await showDialog({
      title: 'Error',
      body: (
        <div className="vdk-error-dialog">
          <closeIcon.react className="vdk-error-icon" />
          <div>
            <p>
              Something went wrong while trying to create the new transformed
              notebook. Error:
            </p>
            <p>{error}</p>
          </div>
        </div>
      ),
      buttons: [Dialog.okButton({ label: 'OK'})]
    });
=======
  } catch (error) {
    await showErrorMessage(
      'Something went wrong while trying to create the new transformed notebook. Error:',
      error,
      [Dialog.okButton()]
    );
>>>>>>> 2c3d492d
  }
};

/**
 * Initializes notebook content.
 *
 * The function takes code and filenames as parameters and generates a structured notebook content.
 * The code blocks are turned into notebook cells.
 *
 * @param {string[]} codeStructure - The code blocks to turn into notebook cells.
 * @param {string[]} fileNames - The names of the files to turn into titles.
 * @return {JupyterCellProps[]} - The structured content ready to be used to populate a notebook.
 */
export const initializeNotebookContent = (
  codeStructure: string[],
  fileNames: string[]
): JupyterCellProps[] => {
  const notebookContent: JupyterCellProps[] = [];

  for (let i = 0; i < codeStructure.length; i++) {
    notebookContent.push({
      source: '#### ' + fileNames[i], // make names bolder
      type: 'markdown'
    });
    notebookContent.push({
      source: codeStructure[i],
      type: 'code'
    });
    if (codeStructure[i].includes('def run(job_input: IJobInput)')) {
      notebookContent.push({
        source: 'run(job_input)',
        type: 'code'
      });
    }
  }
  return notebookContent;
};

/**
 * Populates notebook with provided content.
 *
 * The function takes notebook content and a notebook tracker as parameters.
 * When a new notebook becomes active, it is populated with the provided content.
 * @param {INotebookTracker} notebookTracker - The notebook tracker to track changes to the notebook.
 */
export const populateNotebook = async (notebookTracker: INotebookTracker) => {
  const notebookPanel = notebookTracker.currentWidget;
  if (notebookPanel) {
    const cells = notebookTracker.currentWidget?.content.model?.cells;
    const cellContent = cells?.get(0).value.text;
    // check if the notebook has only 1 empty cell, which is how we judge if it is a new notebook or not
    if (cells && cells.length <= 1 && cellContent == '') {
      cells.remove(1);

      const addMarkdownCell = (source: string[]) => {
        const markdownCell = notebookPanel.content.model?.contentFactory?.createMarkdownCell(
          {
            cell: {
              cell_type: 'markdown',
              source: source,
              metadata: {}
            }
          }
        );
        if (markdownCell) {
          cells.push(markdownCell);
        }
      };

      const addCodeCell = (source: string[], metadata: {}) => {
        const codeCell = notebookPanel.content.model?.contentFactory?.createCodeCell(
          {
            cell: {
              cell_type: 'code',
              source: source,
              metadata: metadata
            }
          }
        );
        if (codeCell) {
          cells.push(codeCell);
        }
      };
      addMarkdownCell(['# ' + jobData.get(VdkOption.NAME)]);

      addMarkdownCell([
        '### Please go through this guide before continuing with the data job run and development.'
      ]);

      addMarkdownCell([
        '#### Introduction and Preparations\n',
        '*  *This is a notebook transformed from a directory style data job located in ' +
          jobData.get(VdkOption.PATH) +
          '.*\n',
        '*  *If you are not familiar with notebook data jobs make sure to check the **Getting Started**(TODO: add link) page.*\n',
        '*  *You can find the **original job** at ' +
          jobData.get(VdkOption.PATH)!.split(/[/\\]/).slice(0, -1).join('/') +
          '.*'
      ]);

      addMarkdownCell([
        '#### Execution Order and Identifying Cells\n',
        '*  *The below cells are automatically generated corresponding to a step(.sql or .py file with VDK run function) \n',
        '    in your original job.* \n',
        '*  *You will notice that some cells are coloured and include the VDK logo and a numbering. \n',
        '    These are the "vdk" tagged cells.\n',
        '    Only these cells are executed during VDK run and all the others are ignored(for example the current cell).*\n',
        '*  *Code cells in the notebook will be executed according to the numbering when running the notebook data job with VDK.\n',
        '    This means that the steps in the job are organized from the top to the bottom, starting with the first step.*\n',
        '*  *When you see a title saying **"Step generated from: sample.py"** before some blocks of code, \n',
        '    it means that the code below that title was created from the "sample.py" file.*\n',
        '*  *Similarly, if you come across code cells that have the format **"job_input.execute_query(query_string)"** ,\n',
        '    it means that those cells contain code generated from ".sql" files.*\n',
        '*  *On the other hand, code cells originating from ".py" files remain unchanged.\n',
        '    However, an additional cell is included that calls the "run" function using the command **"run(job_input)"** . \n',
        '    This cell executes the "run" function from the code generated from the ".py" file.*\n',
        '*  *You can delete the cells that are not tagged with "vdk" \n',
        "    as they are not essential to the data job's execution.\n",
        '    However, removing tagged cells will result in a different data job run.* '
      ]);

      addMarkdownCell([
        '#### Tips: \n',
        '* *Before running the job, it is recommended to review the cells\n',
        '    to ensure a clear understanding of the data job run.  \n',
        '    This will help to ensure the desired outcome.* '
      ]);

      addCodeCell(
        [
          '"""\n',
          'vdk.plugin.ipython extension introduces a magic command for Jupyter.\n',
          'The command enables the user to load VDK for the current notebook.\n',
          'VDK provides the job_input API, which has methods for:\n',
          '    * executing queries to an OLAP database;\n',
          '    * ingesting data into a database;\n',
          '    * processing data into a database.\n',
          'See the IJobInput documentation for more details.\n',
          'https://github.com/vmware/versatile-data-kit/blob/main/projects/vdk-core/src/vdk/api/job_input.py\n',
          'Please refrain from tagging this cell with VDK as it is not an actual part of the data job\n',
          'and is only used for development purposes.\n',
          '"""\n',
          '%reload_ext vdk.plugin.ipython\n',
          '%reload_VDK\n',
          'job_input = VDK.get_initialized_job_input()'
        ],
        {}
      );

      // add code that came from the previous version of the job and the names of the files where they came from
      for (const cellProps of notebookContent) {
        if (cellProps.type === 'markdown') {
          addMarkdownCell([cellProps.source]);
        } else if (cellProps.type === 'code') {
          addCodeCell([cellProps.source], {
            tags: ['vdk']
          });
        }
      }

      notebookContent = [];
    }
  }
};<|MERGE_RESOLUTION|>--- conflicted
+++ resolved
@@ -2,29 +2,19 @@
 import { jobData } from '../jobData';
 import { VdkOption } from '../vdkOptions/vdk_options';
 import VDKTextInput from './VdkTextInput';
-<<<<<<< HEAD
 import { Dialog, showDialog } from '@jupyterlab/apputils';
-import { getServerDirRequest, jobConvertToNotebookRequest } from '../serverRequests';
-=======
-import { Dialog, showDialog, showErrorMessage } from '@jupyterlab/apputils';
 import {
   getServerDirRequest,
   jobConvertToNotebookRequest
 } from '../serverRequests';
->>>>>>> 2c3d492d
 import { VdkErrorMessage } from './VdkErrorMessage';
 import { CONVERT_JOB_TO_NOTEBOOK_BUTTON_LABEL } from '../utils';
 import { CommandRegistry } from '@lumino/commands';
 import { FileBrowser } from '@jupyterlab/filebrowser';
 import { INotebookTracker } from '@jupyterlab/notebook';
-<<<<<<< HEAD
-import {  IJobPathProp, JupyterCellProps } from './props';
-import { checkIcon, closeIcon } from '@jupyterlab/ui-components';
-
-=======
 import { IJobPathProp, JupyterCellProps } from './props';
 import { StatusButton } from './StatusButton';
->>>>>>> 2c3d492d
+import { checkIcon, closeIcon } from '@jupyterlab/ui-components';
 
 export var notebookContent: JupyterCellProps[];
 
@@ -163,9 +153,7 @@
       jobData.get(VdkOption.PATH)!.substring(baseDir.length)
     ); // relative path for Jupyter
     commands.execute('notebook:create-new');
-<<<<<<< HEAD
-  }
-  catch (error) {
+  } catch (error) {
     await showDialog({
       title: 'Error',
       body: (
@@ -182,14 +170,6 @@
       ),
       buttons: [Dialog.okButton({ label: 'OK'})]
     });
-=======
-  } catch (error) {
-    await showErrorMessage(
-      'Something went wrong while trying to create the new transformed notebook. Error:',
-      error,
-      [Dialog.okButton()]
-    );
->>>>>>> 2c3d492d
   }
 };
 
