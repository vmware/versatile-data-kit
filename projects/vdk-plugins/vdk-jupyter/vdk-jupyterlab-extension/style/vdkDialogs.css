--- conflicted
+++ resolved
@@ -57,24 +57,6 @@
   position: relative;
 }
 
-<<<<<<< HEAD
-.vdk-dialog-check-icon {
-  margin-right: 10px;
-  display: flex;
-}
-
-.vdk-dialog-check-icon .vdk-icon {
-  color: limegreen;
-}
-
-.vdk-error-dialog {
-  display: flex;
-}
-
-.vdk-error-icon {
-  margin-right: 10px;
-  color: red;
-=======
 .vdk-status-dialog-message {
   font-size: 20px;
   padding: 20px;
@@ -103,5 +85,22 @@
 .jp-vdk-check-status-button:hover {
   background-color: #e0e0e0;
   cursor: pointer;
->>>>>>> 2c3d492d
+}
+
+.vdk-dialog-check-icon {
+  margin-right: 10px;
+  display: flex;
+}
+
+.vdk-dialog-check-icon .vdk-icon {
+  color: limegreen;
+}
+
+.vdk-error-dialog {
+  display: flex;
+}
+
+.vdk-error-icon {
+  margin-right: 10px;
+  color: red;
 }