# Copyright 2021-2023 VMware, Inc.
# SPDX-License-Identifier: Apache-2.0
import json
import os
import pathlib
import shlex
import shutil
import subprocess
import tempfile
from pathlib import Path

from vdk.internal.builtin_plugins.run.summary_output import JobSummaryParser
from vdk.internal.control.command_groups.job.create import JobCreate
from vdk.internal.control.command_groups.job.delete import JobDelete
from vdk.internal.control.command_groups.job.deploy_cli_impl import JobDeploy
from vdk.internal.control.command_groups.job.download_job import JobDownloadSource
from vdk.internal.control.utils import cli_utils
from vdk.internal.control.utils.output_printer import InMemoryTextPrinter
from vdk_jupyterlab_extension.convert_job import ConvertJobDirectoryProcessor
from vdk_jupyterlab_extension.convert_job import DirectoryArchiver
from vdk_jupyterlab_extension.jupyter_notebook import clear_notebook_outputs


class RestApiUrlConfiguration:
    @staticmethod
    def get_rest_api_url():
        try:
            rest_api_url = os.environ["REST_API_URL"]
        except Exception as e:
            raise ValueError(
                "What happened: Missing environment variable REST_API_URL.\n"
                "Why it happened: This is probably caused by a corrupt environment.\n"
                "Consequences: The current environment cannot work as it cannot connect to the VDK Control Service.\n"
                "Countermeasures: Please alert your support team; alternatively, try restarting your environment."
            )
        return rest_api_url


class VdkUI:
    """
    A single parent class containing all the individual VDK methods in it.
    """

    @staticmethod
    def run_job(path, arguments=None):
        """
        Execute `run job`.
        :param path: the directory where the job run will be performed
        :param arguments: the additional variables for the job run
        :return: response with status code.
        """
        path = expand_path(path)
        script_files = [
            x
            for x in Path(path).iterdir()
            if (
                x.name.lower().endswith(".ipynb")
                or x.name.lower().endswith(".py")
                or x.name.lower().endswith(".sql")
            )
        ]
        if len(script_files) == 0:
            return {"message": f"No steps were found in {path}!"}
<<<<<<< HEAD
        with open("vdk_logs.txt", "w+") as log_file:
            path = shlex.quote(str(path))
            cmd: list[str] = ["vdk", "run", f"{path}"]
            if arguments:
                arguments = shlex.quote(arguments)
                cmd.append("--arguments")
                cmd.append(f"{arguments}")

            # We add the PYTHONUNBUFFERED env variable to ensure print statements inside user jobs are correctly
            # interspersed in between the rest of the job logs instead of being placed at the end
            env = os.environ.copy()
            env["PYTHONUNBUFFERED"] = "x"

            process = subprocess.Popen(
                cmd,
                stdout=log_file,
                stderr=log_file,
                env=env,
                shell=False,
            )
            process.wait()
            if process.returncode != 0:
                job_name = (
                    os.path.basename(path[:-1])
                    if path.endswith("/")
                    else os.path.basename(path)
                )
                error_file = os.path.join(
                    os.path.dirname(path), f".{job_name}_error.json"
                )
                if os.path.exists(error_file):
                    with open(error_file) as file:
                        # the json is generated in vdk-notebook plugin
                        # you can see /vdk-notebook/src/vdk/notebook-plugin.py
                        error = json.load(file)
                        return {"message": error["details"]}
            return {"message": process.returncode}
=======
        with open("vdk_run.log", "w+") as log_file:
            cmd = VdkUI.__prepare_vdk_run_command(arguments, path)
            with tempfile.NamedTemporaryFile(
                prefix="jupyter-run-summary-", mode="w+"
            ) as summary_output_file:
                environ_copy = os.environ.copy()
                environ_copy["JOB_RUN_SUMMARY_FILE_PATH"] = summary_output_file.name
                # We add the PYTHONUNBUFFERED env variable to ensure print statements inside user jobs are correctly
                # interspersed in between the rest of the job logs instead of being placed at the end
                environ_copy["PYTHONUNBUFFERED"] = "x"

                try:
                    process = subprocess.Popen(
                        cmd,
                        stdout=log_file,
                        stderr=log_file,
                        env=environ_copy,
                        shell=False,
                    )
                    process.wait()
                    if process.returncode != 0:
                        content = pathlib.Path(summary_output_file.name).read_text()
                        job_summary = JobSummaryParser.from_json(content)
                        return {"message": job_summary.details}
                    else:
                        return {"message": process.returncode}
                except Exception as e:
                    return {"message": f"Unhandled exception: {e}"}

    @staticmethod
    def __prepare_vdk_run_command(arguments, path):
        path = shlex.quote(str(path))
        cmd: list[str] = ["vdk", "run", f"{path}"]
        if arguments:
            arguments = shlex.quote(arguments)
            cmd.append("--arguments")
            cmd.append(f"{arguments}")
        return cmd
>>>>>>> 90c6518d

    @staticmethod
    def delete_job(name: str, team: str) -> str:
        """
        Execute `delete job`.
        :param name: the name of the data job that will be deleted
        :param team: the team of the data job that will be deleted
        :return: message that the job is deleted
        """
        cmd = JobDelete(RestApiUrlConfiguration.get_rest_api_url())
        cmd.delete_job(name, team)
        return f"Deleted the job with name {name} from {team} team. "

    @staticmethod
    def download_job(name: str, team: str, path: str) -> str:
        """
        Execute `download job`.
        :param name: the name of the data job that will be downloaded
        :param team: the team of the data job that will be downloaded
        :param path: the path to the directory where the job will be downloaded
        :return: message that the job is downloaded
        """
        cmd = JobDownloadSource(RestApiUrlConfiguration.get_rest_api_url())
        cmd.download(team, name, expand_path(path))
        return f"Downloaded the job with name {name} to {path}. "

    @staticmethod
    def create_job(name: str, team: str, path: str) -> str:
        """
        Execute `create job`.
        :param name: the name of the data job that will be created
        :param team: the team of the data job that will be created
        :param path: the path to the directory where the job will be created
        :return: message that the job is created
        """
        jupyter_job_dir = os.path.abspath(
            os.path.join(os.path.dirname(__file__), "jupyter_sample_job")
        )
        rest_api_url = ""
        cloud = False
        error = ""
        try:
            rest_api_url = RestApiUrlConfiguration.get_rest_api_url()
            cli_utils.check_rest_api_url(rest_api_url)
            cloud = True
        except ValueError as e:
            error = str(e)
        cmd = JobCreate(rest_api_url)
        cmd.create_job(
            name, team, expand_path(path), cloud, True, pathlib.Path(jupyter_job_dir)
        )
        if cloud:
            result = f"Job with name {name} was created successfully!"
        else:
            result = (
                f"Job with name {name} was created only locally. "
                f"If you are not using the Control Service the next lines should not concern you! \n"
                f"We tried to create it in the cloud but come up to:"
                f"{error}"
                f""
            )

        return result

    @staticmethod
    def create_deployment(name: str, team: str, path: str, reason: str):
        """
        Execute `Deploy job`.
        :param name: the name of the data job that will be deployed
        :param team: the team of the data job that will be deployed
        :param path: the path to the job's directory
        :param reason: the reason of deployment
        :return: output string of the operation
        """
        path = expand_path(path)
        with tempfile.TemporaryDirectory() as temp_dir:
            if not os.path.exists(path):
                raise NotADirectoryError(
                    f"The provided path '{path}' is not a valid directory."
                )

            # Copy the contents of the original directory to the temporary directory
            for item in os.listdir(path):
                source_item = os.path.join(path, item)
                destination_item = os.path.join(temp_dir, item)
                if os.path.isdir(source_item):
                    shutil.copytree(source_item, destination_item)
                else:
                    shutil.copy2(source_item, destination_item)

            # Clear outputs for all notebooks in the temporary directory
            for dir_path, _, filenames in os.walk(temp_dir):
                for filename in filenames:
                    if filename.endswith(".ipynb"):
                        notebook_path = os.path.join(dir_path, filename)
                        clear_notebook_outputs(notebook_path)

            printer = InMemoryTextPrinter()

            try:
                cmd = JobDeploy(RestApiUrlConfiguration.get_rest_api_url(), printer)
                cmd.create(
                    name=name,
                    team=team,
                    job_path=temp_dir,
                    reason=reason,
                    vdk_version=None,
                    enabled=True,
                )
                return (
                    f"Request to deploy job with name {name} and team {team} is sent successfully!"
                    f"It would take a few minutes for the Data Job to be deployed in the server."
                    f"If notified_on_job_deploy option in config.ini is configured then "
                    f"notification will be sent on successful deploy or in case of an error.\n\n"
                    f"Deployment information:\n {printer.get_memory().strip()}"
                )

            finally:
                # Temporary directory will be automatically cleaned up
                pass

    @staticmethod
    def get_notebook_info(cell_id: str, pr_path: str):
        """
        Return information about the notebook that includes a cell with a given id
        :param cell_id: the id of the cell
        :param pr_path: the path to the parent directory of the notebook
        :return: path of the notebook, index of the cell
             if the specified parent directory does not exist, an empty dictionary is returned.
        """
        if not os.path.exists(pr_path):
            pr_path = expand_path(pr_path)
            if not os.path.exists(pr_path):
                return {"path": "", "cellIndex": ""}
        notebook_files = [
            x
            for x in pathlib.Path(pr_path).iterdir()
            if (x.name.lower().endswith(".ipynb"))
        ]
        for notebook_file in notebook_files:
            with open(notebook_file) as f:
                notebook_json = json.load(f)
                for index, jupyter_cell in enumerate(notebook_json["cells"]):
                    if jupyter_cell["id"] == cell_id:
                        notebook_path = str(notebook_file).replace(os.getcwd(), "")
                        return {
                            "path": str(notebook_path),
                            "cellIndex": str(index),
                        }
        return {"path": "", "cellIndex": ""}

    @staticmethod
    def get_vdk_tagged_cell_indices(notebook_path: str):
        """
        Return the indices of the notebook cells that are tagged with 'vdk'
        :param notebook_path: Path to the notebook file.
        :return: A list containing the indices of the cells tagged with 'vdk'.
             If the specified notebook path does not exist, an empty list is returned.
        """
        if not os.path.exists(notebook_path):
            notebook_path = expand_path(notebook_path)
            if not os.path.exists(notebook_path):
                return []
        with open(notebook_path) as f:
            notebook_json = json.load(f)
            vdk_cells = []
            for index, jupyter_cell in enumerate(notebook_json["cells"]):
                if "vdk" in jupyter_cell["metadata"].get("tags", {}):
                    vdk_cells.append(index)
            return vdk_cells

    @staticmethod
    def convert_job(job_dir: str):
        """
        Transforms the job in the specified directory by archiving it, processing the Python and SQL files,
        and returning a processed code structure.
        :param job_dir: Path to the directory of the job to be transformed.
        :return: The processed code structure.
        """
        job_dir = Path(expand_path(job_dir))
        archiver = DirectoryArchiver(job_dir)
        processor = ConvertJobDirectoryProcessor(job_dir)
        archiver.archive_folder()
        processor.process_files()
        message = {
            "code_structure": processor.get_code_structure(),
            "removed_files": processor.get_removed_files(),
        }
        processor.cleanup()
        return message


def expand_path(path: str):
    """
    Expands the path parameter to be rooted at the file system location where Jupyter was initially ran.

    :param path: path parameter provided by the user
    :return: expanded path
    """
    return pathlib.Path(os.getcwd()).joinpath(path)<|MERGE_RESOLUTION|>--- conflicted
+++ resolved
@@ -61,45 +61,6 @@
         ]
         if len(script_files) == 0:
             return {"message": f"No steps were found in {path}!"}
-<<<<<<< HEAD
-        with open("vdk_logs.txt", "w+") as log_file:
-            path = shlex.quote(str(path))
-            cmd: list[str] = ["vdk", "run", f"{path}"]
-            if arguments:
-                arguments = shlex.quote(arguments)
-                cmd.append("--arguments")
-                cmd.append(f"{arguments}")
-
-            # We add the PYTHONUNBUFFERED env variable to ensure print statements inside user jobs are correctly
-            # interspersed in between the rest of the job logs instead of being placed at the end
-            env = os.environ.copy()
-            env["PYTHONUNBUFFERED"] = "x"
-
-            process = subprocess.Popen(
-                cmd,
-                stdout=log_file,
-                stderr=log_file,
-                env=env,
-                shell=False,
-            )
-            process.wait()
-            if process.returncode != 0:
-                job_name = (
-                    os.path.basename(path[:-1])
-                    if path.endswith("/")
-                    else os.path.basename(path)
-                )
-                error_file = os.path.join(
-                    os.path.dirname(path), f".{job_name}_error.json"
-                )
-                if os.path.exists(error_file):
-                    with open(error_file) as file:
-                        # the json is generated in vdk-notebook plugin
-                        # you can see /vdk-notebook/src/vdk/notebook-plugin.py
-                        error = json.load(file)
-                        return {"message": error["details"]}
-            return {"message": process.returncode}
-=======
         with open("vdk_run.log", "w+") as log_file:
             cmd = VdkUI.__prepare_vdk_run_command(arguments, path)
             with tempfile.NamedTemporaryFile(
@@ -138,7 +99,6 @@
             cmd.append("--arguments")
             cmd.append(f"{arguments}")
         return cmd
->>>>>>> 90c6518d
 
     @staticmethod
     def delete_job(name: str, team: str) -> str:
