--- conflicted
+++ resolved
@@ -20,7 +20,6 @@
 
 3. Enter your job name, team, and describe the latest change to the job in the
 'Deployment reason' section. The path should be configured automatically if
-<<<<<<< HEAD
    you have navigated to the job directory. Note the tick box which specifies that
    the job will be ran once before deployment. The purpose of this job execution is
    to test the job end-to-end and verify it can pass successfully before deploying
@@ -33,14 +32,6 @@
    takes by the status button in the upper right corner.
    
 ![Status buttton](./timer.png)
-=======
-   you have navigated to the job directory.
-
-![The job will be executed before deployment](./run-job-notif.png)
-
-4. The following dialog informs you of the proceeding execution of the job
-required before deploying the job to the cloud.
->>>>>>> 5a476b5a
 
 ![The dialog shown upon successful deploy](success-text.png)
 
