--- conflicted
+++ resolved
@@ -11,15 +11,11 @@
 
 
 class RemoteDataJobExecutor(IDataJobExecutor):
-<<<<<<< HEAD
     """
     This module is responsible for executing remote Data Jobs.
     """
 
-    def start_job(self, job_name: str, team_name: str):
-=======
     def start_job(self, job_name: str, team_name: str, arguments: IJobArguments = None):
->>>>>>> bab7bea8
         vdk_cfg = VDKConfig()
         job = RemoteDataJob(
             job_name, team_name, vdk_cfg.control_service_rest_api_url, arguments
