# Copyright 2021-2023 VMware, Inc.
# SPDX-License-Identifier: Apache-2.0
import logging
import os
import time
import uuid
from enum import Enum
from typing import List
from typing import Optional

from taurus_datajob_api import ApiClient
from taurus_datajob_api import Configuration
from taurus_datajob_api import DataJobExecution
from taurus_datajob_api import DataJobExecutionRequest
from taurus_datajob_api import DataJobsExecutionApi
from urllib3 import Retry
from vdk.api.job_input import IJobArguments
from vdk.plugin.control_api_auth.authentication import Authentication

log = logging.getLogger(__name__)


# This is mostly copy pasted from
# https://github.com/vmware/versatile-data-kit/blob/main/projects/vdk-plugins/airflow-provider-vdk/vdk_provider/hooks/vdk.py
# with some small changes (removing airflow specific things)
# Consider unifying behind 3th library


class JobStatus(str, Enum):
    """
    Enum for the possible statuses a job execution can have.
    """

    SUBMITTED = "submitted"
    RUNNING = "running"
    SUCCEEDED = "succeeded"
    CANCELLED = "cancelled"
    SKIPPED = "skipped"
    USER_ERROR = "user_error"
    PLATFORM_ERROR = "platform_error"


class RemoteDataJob:
    """
    Interact with Versatile Data Kit (VDK) Control Service
    """

    def __init__(
        self,
        job_name: str,
        team_name: str,
        rest_api_url: str,
        arguments: IJobArguments = None,
        timeout: int = 5,  # TODO: Set reasonable default
        **kwargs,
    ) -> None:
        """

        :param job_name: the name of the job
        :param team_name: the name of the owning team
        :param rest_api_url: the Control Service REST API URL
        :param arguments: the job arguments
        :param timeout: timeout
        :param kwargs: extra parameters
        """
        self.__job_name = job_name
        self.__team_name = team_name
        self.__rest_api_url = rest_api_url
        self.__arguments = arguments
        self.timeout = timeout
        self.deployment_id = "production"  # currently multiple deployments are not supported so this remains hardcoded
        self.auth: Optional[Authentication] = kwargs.pop("auth", None)

        # setting these manually to avoid using VDKConfig
        # TODO: set op ID from current job
        self.op_id = f"{uuid.uuid4().hex}"[:16]
        self.op_id = os.environ.get("VDK_OP_ID", self.op_id)
        self.op_id = os.environ.get("VDK_OP_ID_OVERRIDE", self.op_id)
        self.http_verify_ssl = os.getenv(
            "VDK_CONTROL_HTTP_VERIFY_SSL", "True"
        ).lower() in ("true", "1", "t")
        self.http_connection_pool_maxsize = int(
            os.getenv("VDK_CONTROL_HTTP_CONNECTION_POOL_MAXSIZE", "2")
        )
        self.http_total_retries = int(os.getenv("VDK_CONTROL_HTTP_TOTAL_RETRIES", "10"))
        self.http_connect_retries = int(
            os.getenv("VDK_CONTROL_HTTP_CONNECT_RETRIES", "6")
        )
        self.http_read_retries = int(os.getenv("VDK_CONTROL_HTTP_READ_RETRIES", "6"))

        self.__execution_api = self._get_execution_api()

    def start_job_execution(self) -> str:
        """
        Triggers a Datajob execution.

        :param: request_kwargs: Request arguments to be included with the HTTP request
        """
        execution_request = DataJobExecutionRequest(
<<<<<<< HEAD
            started_by="scheduled/meta-job",  # TODO: specify name of meta job
            args=request_kwargs,
=======
            started_by="meta-job",  # TODO: specify name of meta job
            args=self.__arguments,
>>>>>>> d527e169
        )
        _, _, headers = self.__execution_api.data_job_execution_start_with_http_info(
            team_name=self.__team_name,
            job_name=self.__job_name,
            deployment_id=self.deployment_id,
            data_job_execution_request=execution_request,
            _request_timeout=self.timeout,
        )
        log.debug(f"Received headers: {headers}")

        job_execution_id = os.path.basename(headers["Location"])
        return job_execution_id

    def cancel_job_execution(self, execution_id: str) -> None:
        """
        Cancels a Datajob execution.

        :param execution_id: ID of the job execution
        """
        self.__execution_api.data_job_execution_cancel(
            team_name=self.__team_name,
            job_name=self.__job_name,
            execution_id=execution_id,
            _request_timeout=self.timeout,
        )

    def get_job_execution_log(self, execution_id: str) -> str:
        """
        Returns the stored execution logs for a particular job execution.

        :param execution_id: ID of the job execution
        :return: job execution logs
        """
        return self.__execution_api.data_job_logs_download(
            team_name=self.__team_name,
            job_name=self.__job_name,
            execution_id=execution_id,
        ).logs

    def get_job_execution_status(self, execution_id: str) -> DataJobExecution:
        """
        Returns the execution status for a particular job execution.

        :param execution_id: ID of the job execution
        :return: The execution status object listing details about the status of this particular execution
        """
        job_execution: DataJobExecution = self.__execution_api.data_job_execution_read(
            team_name=self.__team_name,
            job_name=self.__job_name,
            execution_id=execution_id,
        )
        return job_execution

    def get_job_executions(self) -> Optional[List[DataJobExecution]]:
        """
        Returns a list of all executions for a specific data job. The list
        is sorted and the last element is the latest available execution.

        :return: A list of DataJobExecution objects for the available executions.
        """
        job_execution_list = self.__execution_api.data_job_execution_list(
            team_name=self.__team_name, job_name=self.__job_name
        )
        return job_execution_list

    def wait_for_job(
        self,
        execution_id,
        wait_seconds: float = 3,
        timeout_seconds: Optional[float] = 60 * 60,
    ):
        """
        :param execution_id: the exeuction to wait for
        :param wait_seconds: how often to check (wait time between checks)
        :param timeout_seconds: timeout in seconds
        :return: Job status if the job  has finished , None on time out.
        """
        start = time.monotonic()
        while True:
            if timeout_seconds and start + timeout_seconds < time.monotonic():
                log.info(
                    f"Timeout: Data Job execution {execution_id} is not complete after {timeout_seconds}s"
                )
                return None
            time.sleep(wait_seconds)

            try:
                job_execution = self.get_job_execution_status(execution_id)
                job_status = job_execution.status
            except Exception as err:
                log.info("VDK Control Service returned error: %s", err)
                continue

            if job_status == JobStatus.SUCCEEDED:
                log.info(f"Job status: {job_execution}")
                log.info(f"Job logs: {self.get_job_execution_log(execution_id)}")
                return job_status
            elif job_status == JobStatus.SUBMITTED or job_status == JobStatus.RUNNING:
                continue
            elif job_status == JobStatus.CANCELLED or job_status == JobStatus.SKIPPED:
                log.info(f"Job execution {execution_id} has been {job_status}.")
            elif (
                job_status == JobStatus.USER_ERROR
                or job_status == JobStatus.PLATFORM_ERROR
            ):
                log.info(f"Job logs: {self.get_job_execution_log(execution_id)}")
                log.info(
                    f"Job execution {execution_id} has failed due to a {job_status.replace('_', ' ')}. "
                    f"Check the job execution logs above for more information."
                )
            else:
                log.info(
                    f"Encountered unexpected status `{job_status}` for job execution `{execution_id}`"
                )
            return job_status

    def _get_execution_api(self):
        rest_api_url = self.__rest_api_url

        config = Configuration(host=rest_api_url, api_key=None)
        config.connection_pool_maxsize = self.http_connection_pool_maxsize
        config.retries = Retry(
            total=self.http_total_retries,
            connect=self.http_connect_retries,
            read=self.http_read_retries,
            backoff_factor=2,
            status_forcelist=[500, 502, 503, 504],
        )
        config.client_side_validation = False
        config.verify_ssl = self.http_verify_ssl

        config.access_token = self._get_access_token()

        api_client = ApiClient(config)
        # We are setting X-OPID - this is send in telemetry and printed in logs on server side - make it easier
        # to troubleshoot and trace requests across different services
        api_client.set_default_header("X-OPID", self.op_id)

        return DataJobsExecutionApi(api_client)

    def _get_access_token(self) -> str:
        if self.auth:
            return self.auth.read_access_token()
        else:
            self._login()
            return self.auth.read_access_token()

    def _login(self) -> None:
        self.auth = Authentication(cache_locally=True)
        # self.auth.authenticate()<|MERGE_RESOLUTION|>--- conflicted
+++ resolved
@@ -97,13 +97,8 @@
         :param: request_kwargs: Request arguments to be included with the HTTP request
         """
         execution_request = DataJobExecutionRequest(
-<<<<<<< HEAD
             started_by="scheduled/meta-job",  # TODO: specify name of meta job
             args=request_kwargs,
-=======
-            started_by="meta-job",  # TODO: specify name of meta job
-            args=self.__arguments,
->>>>>>> d527e169
         )
         _, _, headers = self.__execution_api.data_job_execution_start_with_http_info(
             team_name=self.__team_name,
