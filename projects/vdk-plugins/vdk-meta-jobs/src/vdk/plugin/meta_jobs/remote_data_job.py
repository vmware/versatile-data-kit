--- conflicted
+++ resolved
@@ -54,24 +54,19 @@
         timeout: int = 5,  # TODO: Set reasonable default
         **kwargs,
     ) -> None:
-<<<<<<< HEAD
         """
 
         :param job_name: the name of the job
         :param team_name: the name of the owning team
         :param rest_api_url: the Control Service REST API URL
+        :param arguments: the job arguments
         :param timeout: timeout
         :param kwargs: extra parameters
         """
-        self.job_name = job_name
-        self.team_name = team_name
-        self._rest_api_url = rest_api_url
-=======
         self.__job_name = job_name
         self.__team_name = team_name
         self.__rest_api_url = rest_api_url
         self.__arguments = arguments
->>>>>>> bab7bea8
         self.timeout = timeout
         self.deployment_id = "production"  # currently multiple deployments are not supported so this remains hardcoded
         self.auth: Optional[Authentication] = kwargs.pop("auth", None)
