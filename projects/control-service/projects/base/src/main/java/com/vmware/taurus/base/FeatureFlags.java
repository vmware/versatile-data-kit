--- conflicted
+++ resolved
@@ -26,12 +26,12 @@
    @Value("${featureflag.authorization.enabled:false}")
    boolean authorizationEnabled = false;
 
-<<<<<<< HEAD
+
    @Value("${featureflag.deployment.k8sSupportsV1CronJob:false}")
    boolean k8sSupportsV1CronJob = false;
-=======
+
    @Value("${datajobs.security.kerberos.enabled:false}")
    boolean krbAuthEnabled = false;
->>>>>>> 105a89c0
+
 
 }