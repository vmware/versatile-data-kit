/*
 * Copyright 2021 VMware, Inc.
 * SPDX-License-Identifier: Apache-2.0
 */

package com.vmware.taurus.base;

import lombok.Getter;
import org.springframework.beans.factory.annotation.Value;
import org.springframework.context.annotation.Configuration;

/**
 * Controls if a feature is enabled/disabled.
 * To toggle feature specify featureflag.featureName.enabled .
 *
 * TODO: https://github.com/Unleash/unleash looks powerful
 * and potentially useful for operations team to use to do gradual roll-out of features, canary testing, A/B testing.
 */
@Configuration
@Getter
public class FeatureFlags {

   @Value("${featureflag.security.enabled:false}")
   private boolean securityEnabled = true;

   @Value("${featureflag.authorization.enabled:false}")
   boolean authorizationEnabled = false;


   @Value("${featureflag.deployment.k8sSupportsV1CronJob:false}")
   boolean k8sSupportsV1CronJob = false;

   @Value("${datajobs.security.kerberos.enabled:false}")
   boolean krbAuthEnabled = false;

<<<<<<< HEAD
=======

>>>>>>> 8ff2fd24
}<|MERGE_RESOLUTION|>--- conflicted
+++ resolved
@@ -27,14 +27,7 @@
    boolean authorizationEnabled = false;
 
 
-   @Value("${featureflag.deployment.k8sSupportsV1CronJob:false}")
-   boolean k8sSupportsV1CronJob = false;
-
    @Value("${datajobs.security.kerberos.enabled:false}")
    boolean krbAuthEnabled = false;
 
-<<<<<<< HEAD
-=======
-
->>>>>>> 8ff2fd24
 }