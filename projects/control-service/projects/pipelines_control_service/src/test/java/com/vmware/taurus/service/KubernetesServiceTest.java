--- conflicted
+++ resolved
@@ -5,10 +5,7 @@
 
 package com.vmware.taurus.service;
 
-<<<<<<< HEAD
-
-=======
->>>>>>> de43a6f0
+
 import com.vmware.taurus.service.deploy.JobCommandProvider;
 import com.vmware.taurus.service.kubernetes.DataJobsKubernetesService;
 import com.vmware.taurus.service.model.JobAnnotation;
@@ -342,27 +339,6 @@
   }
 
   @Test
-<<<<<<< HEAD
-=======
-  public void testReadCronJob_readV1CronJobShouldReturnStatus() {
-    String testCronjobName = "testCronjob";
-    var mock = newDataJobKubernetesService();
-
-    JobDeploymentStatus testDeploymentStatus = new JobDeploymentStatus();
-    testDeploymentStatus.setEnabled(false);
-    testDeploymentStatus.setDataJobName(testCronjobName);
-    testDeploymentStatus.setCronJobName(testCronjobName);
-
-    doReturn(Optional.of(testDeploymentStatus)).when(mock).readV1CronJob(testCronjobName);
-
-    Assertions.assertNotNull(mock.readCronJob(testCronjobName));
-    Assertions.assertEquals(
-        testCronjobName, mock.readCronJob(testCronjobName).get().getCronJobName());
-    verify(mock, times(2)).readV1CronJob(testCronjobName);
-  }
-
-  @Test
->>>>>>> de43a6f0
   public void testQuantityToMbConversionMegabytes() throws Exception {
     var hundredMb = "100M";
     testQuantityToMbConversion(100, hundredMb);
