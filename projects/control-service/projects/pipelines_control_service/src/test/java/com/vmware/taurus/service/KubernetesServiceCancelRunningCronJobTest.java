/*
 * Copyright 2021 VMware, Inc.
 * SPDX-License-Identifier: Apache-2.0
 */

package com.vmware.taurus.service;

import com.vmware.taurus.service.kubernetes.DataJobsKubernetesService;
import io.kubernetes.client.openapi.ApiException;
import io.kubernetes.client.openapi.ApiResponse;
import io.kubernetes.client.openapi.apis.BatchV1Api;
import io.kubernetes.client.openapi.models.V1Status;
import io.kubernetes.client.openapi.models.V1StatusDetails;
import org.junit.jupiter.api.Assertions;
import org.junit.jupiter.api.Test;
import org.mockito.Mockito;

import com.vmware.taurus.exception.DataJobExecutionCannotBeCancelledException;
import com.vmware.taurus.exception.KubernetesException;

public class KubernetesServiceCancelRunningCronJobTest {

  @Test
  public void testIsRunningJob_nullResponse_shouldThrowDataJobExecutionCannotBeCancelledException()
      throws ApiException {
    var kubernetesService = mockKubernetesService(null);

    Assertions.assertThrows(
        DataJobExecutionCannotBeCancelledException.class,
        () ->
            kubernetesService.cancelRunningCronJob(
                "test-team", "test-job-name", "test-execution-id"));
  }

  @Test
  public void
      testIsRunningJob_notNullResponseAndNullStatus_shouldThrowDataJobExecutionCannotBeCancelledException()
          throws ApiException {
    var kubernetesService = mockKubernetesService(new V1Status().status(null).code(404));

    Assertions.assertThrows(
        DataJobExecutionCannotBeCancelledException.class,
        () ->
            kubernetesService.cancelRunningCronJob(
                "test-team", "test-job-name", "test-execution-id"));
  }

  @Test
  public void testIsRunningJob_notNullResponseAndStatusSuccess_shouldNotThrowException()
      throws ApiException {
    var kubernetesService = mockKubernetesService(new V1Status().code(200));

    Assertions.assertDoesNotThrow(
        () ->
            kubernetesService.cancelRunningCronJob(
                "test-team", "test-job-name", "test-execution-id"));
  }

  @Test
  public void testIsRunningJob_notNullResponseAndStatusFailure_shouldThrowKubernetesException()
      throws ApiException {
    V1Status v1Status =
        new V1Status()
            .status("Failure")
            .reason("test-reason")
            .code(1)
            .message("test-message")
            .details(new V1StatusDetails());
    var kubernetesService = mockKubernetesService(v1Status);

    Assertions.assertThrows(
        KubernetesException.class,
        () ->
            kubernetesService.cancelRunningCronJob(
                "test-team", "test-job-name", "test-execution-id"));
  }

<<<<<<< HEAD
  private DataJobsKubernetesService mockKubernetesService(V1Status v1Status) throws ApiException {
    var kubernetesService = Mockito.mock(DataJobsKubernetesService.class);

=======
  private KubernetesService mockKubernetesService(V1Status v1Status) throws ApiException {
    var kubernetesService = Mockito.mock(KubernetesService.class);
    ReflectionTestUtils.setField(
        kubernetesService, // inject into this object
        "log", // assign to this field
        Mockito.mock(Logger.class)); // object to be injected
>>>>>>> 92e18a76
    Mockito.doCallRealMethod()
        .when(kubernetesService)
        .cancelRunningCronJob(Mockito.anyString(), Mockito.anyString(), Mockito.anyString());

    ApiResponse<V1Status> response = Mockito.mock(ApiResponse.class);
    Mockito.when(response.getData()).thenReturn(v1Status);
    Mockito.when(response.getStatusCode()).thenReturn(v1Status == null ? 404 : v1Status.getCode());

    BatchV1Api batchV1Api = Mockito.mock(BatchV1Api.class);
    Mockito.when(
            batchV1Api.deleteNamespacedJobWithHttpInfo(
                Mockito.anyString(),
                Mockito.isNull(),
                Mockito.isNull(),
                Mockito.isNull(),
                Mockito.isNull(),
                Mockito.isNull(),
                Mockito.anyString(),
                Mockito.isNull()))
        .thenReturn(response);

    Mockito.when(kubernetesService.initBatchV1Api()).thenReturn(batchV1Api);

    return kubernetesService;
  }
}<|MERGE_RESOLUTION|>--- conflicted
+++ resolved
@@ -75,18 +75,10 @@
                 "test-team", "test-job-name", "test-execution-id"));
   }
 
-<<<<<<< HEAD
+
   private DataJobsKubernetesService mockKubernetesService(V1Status v1Status) throws ApiException {
     var kubernetesService = Mockito.mock(DataJobsKubernetesService.class);
 
-=======
-  private KubernetesService mockKubernetesService(V1Status v1Status) throws ApiException {
-    var kubernetesService = Mockito.mock(KubernetesService.class);
-    ReflectionTestUtils.setField(
-        kubernetesService, // inject into this object
-        "log", // assign to this field
-        Mockito.mock(Logger.class)); // object to be injected
->>>>>>> 92e18a76
     Mockito.doCallRealMethod()
         .when(kubernetesService)
         .cancelRunningCronJob(Mockito.anyString(), Mockito.anyString(), Mockito.anyString());
