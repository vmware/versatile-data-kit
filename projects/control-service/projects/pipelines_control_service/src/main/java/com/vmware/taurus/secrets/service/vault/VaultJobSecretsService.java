--- conflicted
+++ resolved
@@ -157,13 +157,8 @@
   }
 
   public String getTeamIdForClientId(String clientId) {
-<<<<<<< HEAD
     // Check the cache
-    if (clientIdToTeamIdCache.containsKey(clientId)){
-=======
-    // Search through all team entries in Vault
     if (clientIdToTeamIdCache.containsKey(clientId)) {
->>>>>>> f680805c
       return clientIdToTeamIdCache.get(clientId);
     } else {
       // Search through all team entries in Vault
