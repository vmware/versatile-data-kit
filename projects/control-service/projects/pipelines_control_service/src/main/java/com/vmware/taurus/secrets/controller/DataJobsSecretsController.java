/*
 * Copyright 2021-2023 VMware, Inc.
 * SPDX-License-Identifier: Apache-2.0
 */

package com.vmware.taurus.secrets.controller;

import com.fasterxml.jackson.core.JsonProcessingException;
import com.vmware.taurus.base.FeatureFlags;
import com.vmware.taurus.controlplane.model.api.DataJobsSecretsApi;
<<<<<<< HEAD
import com.vmware.taurus.exception.DataJobSecretsException;
import com.vmware.taurus.exception.SecretStorageNotConfiguredException;
import com.vmware.taurus.secrets.service.JobSecretsService;
=======
>>>>>>> b42bcc5e
import io.swagger.v3.oas.annotations.tags.Tag;
import org.slf4j.Logger;
import org.slf4j.LoggerFactory;
import org.springframework.beans.factory.annotation.Autowired;
import org.springframework.context.annotation.ComponentScan;
import org.springframework.http.HttpStatus;
import org.springframework.http.ResponseEntity;
import org.springframework.web.bind.annotation.RestController;
import org.springframework.web.server.ResponseStatusException;

import java.util.Map;

@RestController
@ComponentScan(basePackages = "com.vmware.taurus.secrets")
@Tag(name = "Data Jobs Secrets")
public class DataJobsSecretsController implements DataJobsSecretsApi {
  static Logger log = LoggerFactory.getLogger(DataJobsSecretsController.class);

<<<<<<< HEAD
//    private final FeatureFlags featureFlags;
//
//    private final JobSecretsService secretsService;

//    @Autowired
//    public DataJobsSecretsController(FeatureFlags featureFlags, JobSecretsService secretsService) {
//        this.featureFlags = featureFlags;
//        this.secretsService = secretsService;
//    }
=======
  //  private final FeatureFlags featureFlags;

  //  private final JobSecretsService secretsService;

  //  @Autowired
  //  public DataJobsSecretsController(FeatureFlags featureFlags, JobSecretsService secretsService)
  // {
  //  public DataJobsSecretsController(FeatureFlags featureFlags, JobSecretsService secretsService)
  // {
  //    this.featureFlags = featureFlags;
  //    this.secretsService = secretsService;
  //  }
>>>>>>> b42bcc5e

  @Override
  public ResponseEntity<Void> dataJobSecretsUpdate(
      String teamName, String jobName, String deploymentId, Map<String, Object> requestBody) {
    log.debug("Updating secrets for job: {}", jobName);

    //    TODO: Remove after adding tests
    throw new ResponseStatusException(
        HttpStatus.NOT_IMPLEMENTED, "Secrets service is not implemented");

    //    TODO: Working implementation. Uncomment after adding tests
    //    if (featureFlags.isVaultIntegrationEnabled()) {
    //      secretsService.updateJobSecrets(jobName, requestBody);
    //      return ResponseEntity.noContent().build();
    //    }
    //
    //        throw new SecretStorageNotConfiguredException();
  }

  @Override
  public ResponseEntity<Map<String, Object>> dataJobSecretsRead(
      String teamName, String jobName, String deploymentId) {
    log.debug("Reading secrets for job: {}", jobName);

    //    TODO: Remove after adding tests
    throw new ResponseStatusException(
        HttpStatus.NOT_IMPLEMENTED, "Secrets service is not implemented");

    //    TODO: Working implementation. Uncomment after adding tests
//        if (featureFlags.isVaultIntegrationEnabled()) {
//            try {
//                return ResponseEntity.ok(secretsService.readJobSecrets(jobName));
//            } catch (JsonProcessingException e) {
//                log.error("Error while parsing secrets for job: " + jobName, e);
//
//                throw new DataJobSecretsException(jobName, "Error while parsing secrets for job");
//            }
//        }
//
//        throw new SecretStorageNotConfiguredException();
  }
}<|MERGE_RESOLUTION|>--- conflicted
+++ resolved
@@ -8,12 +8,9 @@
 import com.fasterxml.jackson.core.JsonProcessingException;
 import com.vmware.taurus.base.FeatureFlags;
 import com.vmware.taurus.controlplane.model.api.DataJobsSecretsApi;
-<<<<<<< HEAD
 import com.vmware.taurus.exception.DataJobSecretsException;
 import com.vmware.taurus.exception.SecretStorageNotConfiguredException;
 import com.vmware.taurus.secrets.service.JobSecretsService;
-=======
->>>>>>> b42bcc5e
 import io.swagger.v3.oas.annotations.tags.Tag;
 import org.slf4j.Logger;
 import org.slf4j.LoggerFactory;
@@ -32,7 +29,6 @@
 public class DataJobsSecretsController implements DataJobsSecretsApi {
   static Logger log = LoggerFactory.getLogger(DataJobsSecretsController.class);
 
-<<<<<<< HEAD
 //    private final FeatureFlags featureFlags;
 //
 //    private final JobSecretsService secretsService;
@@ -42,29 +38,15 @@
 //        this.featureFlags = featureFlags;
 //        this.secretsService = secretsService;
 //    }
-=======
-  //  private final FeatureFlags featureFlags;
-
-  //  private final JobSecretsService secretsService;
-
-  //  @Autowired
-  //  public DataJobsSecretsController(FeatureFlags featureFlags, JobSecretsService secretsService)
-  // {
-  //  public DataJobsSecretsController(FeatureFlags featureFlags, JobSecretsService secretsService)
-  // {
-  //    this.featureFlags = featureFlags;
-  //    this.secretsService = secretsService;
-  //  }
->>>>>>> b42bcc5e
 
   @Override
   public ResponseEntity<Void> dataJobSecretsUpdate(
-      String teamName, String jobName, String deploymentId, Map<String, Object> requestBody) {
+          String teamName, String jobName, String deploymentId, Map<String, Object> requestBody) {
     log.debug("Updating secrets for job: {}", jobName);
 
     //    TODO: Remove after adding tests
     throw new ResponseStatusException(
-        HttpStatus.NOT_IMPLEMENTED, "Secrets service is not implemented");
+            HttpStatus.NOT_IMPLEMENTED, "Secrets service is not implemented");
 
     //    TODO: Working implementation. Uncomment after adding tests
     //    if (featureFlags.isVaultIntegrationEnabled()) {
@@ -72,17 +54,17 @@
     //      return ResponseEntity.noContent().build();
     //    }
     //
-    //        throw new SecretStorageNotConfiguredException();
+//        throw new SecretStorageNotConfiguredException();
   }
 
   @Override
   public ResponseEntity<Map<String, Object>> dataJobSecretsRead(
-      String teamName, String jobName, String deploymentId) {
+          String teamName, String jobName, String deploymentId) {
     log.debug("Reading secrets for job: {}", jobName);
 
     //    TODO: Remove after adding tests
     throw new ResponseStatusException(
-        HttpStatus.NOT_IMPLEMENTED, "Secrets service is not implemented");
+            HttpStatus.NOT_IMPLEMENTED, "Secrets service is not implemented");
 
     //    TODO: Working implementation. Uncomment after adding tests
 //        if (featureFlags.isVaultIntegrationEnabled()) {
@@ -90,7 +72,6 @@
 //                return ResponseEntity.ok(secretsService.readJobSecrets(jobName));
 //            } catch (JsonProcessingException e) {
 //                log.error("Error while parsing secrets for job: " + jobName, e);
-//
 //                throw new DataJobSecretsException(jobName, "Error while parsing secrets for job");
 //            }
 //        }
