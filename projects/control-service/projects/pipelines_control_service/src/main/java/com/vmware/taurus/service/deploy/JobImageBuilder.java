/*
 * Copyright 2023-2024 Broadcom
 * SPDX-License-Identifier: Apache-2.0
 */

package com.vmware.taurus.service.deploy;

import static java.util.Map.entry;

import com.vmware.taurus.exception.ExternalSystemError;
import com.vmware.taurus.exception.KubernetesException;
import com.vmware.taurus.service.credentials.AWSCredentialsService;
import com.vmware.taurus.service.kubernetes.ControlKubernetesService;
import com.vmware.taurus.service.model.ActualDataJobDeployment;
import com.vmware.taurus.service.model.DataJob;
import com.vmware.taurus.service.model.DesiredDataJobDeployment;
import io.kubernetes.client.openapi.ApiException;
import java.io.IOException;
import java.util.Arrays;
import java.util.Map;
import org.apache.commons.lang3.StringUtils;
import org.slf4j.Logger;
import org.slf4j.LoggerFactory;
import org.springframework.beans.factory.annotation.Autowired;
import org.springframework.beans.factory.annotation.Value;
import org.springframework.stereotype.Component;

/**
 * Responsible for building docker images for data jobs. The images are pushed to a docker
 * repository and then deployed on kubernetes.
 */
@Component
public class JobImageBuilder {
  private static final Logger log = LoggerFactory.getLogger(JobImageBuilder.class);

  private static final String REGISTRY_TYPE_ECR = "ecr";
  private static final String REGISTRY_TYPE_GENERIC = "generic";
  private static final String REGISTRY_TYPE_JFROG = "jfrog";

  @Value("${datajobs.git.url}")
  private String gitRepo;

  @Value("${datajobs.git.username}")
  private String gitUsername;

  @Value("${datajobs.git.password}")
  private String gitPassword;

  @Value("${datajobs.git.branch}")
  private String gitDataJobsBranch;

  @Value("${datajobs.docker.repositoryUrl}")
  private String dockerRepositoryUrl;

  @Value("${datajobs.docker.registryType}")
  private String registryType;

  @Value("${datajobs.docker.registryUsername:}")
  private String registryUsername;

  @Value("${datajobs.docker.registryPassword:}")
  private String registryPassword;

  @Value("${datajobs.deployment.builder.extraArgs:}")
  private String builderJobExtraArgs;

  @Value("${datajobs.deployment.builder.imagePullPolicy:IfNotPresent}")
  private String builderJobImagePullPolicy;

  @Value("${datajobs.git.ssl.enabled}")
  private boolean gitDataJobsSslEnabled;

  @Value("${datajobs.deployment.builder.securitycontext.runAsUser}")
  private long builderSecurityContextRunAsUser;

  @Value("${datajobs.deployment.builder.securitycontext.runAsGroup}")
  private long builderSecurityContextRunAsGroup;

  @Value("${datajobs.deployment.builder.securitycontext.fsGroup}")
  private long builderSecurityContextFsGroup;

  @Value("${datajobs.deployment.builder.serviceAccountName}")
  private String builderServiceAccountName;

  @Value("${datajobs.deployment.builder.builderTimeoutSeconds:1800}")
  private int builderTimeoutSeconds;

  private final ControlKubernetesService controlKubernetesService;
  private final DockerRegistryService dockerRegistryService;
  private final DeploymentNotificationHelper notificationHelper;
  private final KubernetesResources kubernetesResources;
  private final AWSCredentialsService awsCredentialsService;
  private final SupportedPythonVersions supportedPythonVersions;
  private final EcrRegistryInterface ecrRegistryInterface;
  private final JfrogRegistryInterface jfrogRegistryInterface;

  public JobImageBuilder(
      ControlKubernetesService controlKubernetesService,
      DockerRegistryService dockerRegistryService,
      DeploymentNotificationHelper notificationHelper,
      KubernetesResources kubernetesResources,
      AWSCredentialsService awsCredentialsService,
      SupportedPythonVersions supportedPythonVersions,
      EcrRegistryInterface ecrRegistryInterface,
      @Autowired(required = false) JfrogRegistryInterface jfrogRegistryInterface) {

    this.controlKubernetesService = controlKubernetesService;
    this.dockerRegistryService = dockerRegistryService;
    this.notificationHelper = notificationHelper;
    this.kubernetesResources = kubernetesResources;
    this.awsCredentialsService = awsCredentialsService;
    this.supportedPythonVersions = supportedPythonVersions;
    this.ecrRegistryInterface = ecrRegistryInterface;
    this.jfrogRegistryInterface = jfrogRegistryInterface;
  }

  /**
   * Builds and pushes a docker image for a data job. Runs a job on k8s which is responsible for
   * building and pushing the data job image. This call will block until the builder job has
   * finished. Notifies the users on failure.
   *
   * @param imageName Full name of the image to build.
   * @param dataJob Information about the data job.
   * @param desiredDataJobDeployment Information about the desired data job deployment.
   * @param actualDataJobDeployment Information about the actual data job deployment.
   * @param sendNotification
   * @return True if build and push was successful. False otherwise.
   * @throws ApiException
   * @throws IOException
   * @throws InterruptedException
   */
  public boolean buildImage(
      String imageName,
      DataJob dataJob,
      DesiredDataJobDeployment desiredDataJobDeployment,
      ActualDataJobDeployment actualDataJobDeployment,
      Boolean sendNotification)
      throws ApiException, IOException, InterruptedException {

    log.trace("Build data job image for job {}. Image name: {}", dataJob.getName(), imageName);
    if (!StringUtils.isBlank(registryType)) {
      if (unsupportedRegistryType(registryType)) {
        log.warn(
            String.format(
                "Unsupported registry type: %s available options %s/%s/%s",
                registryType, REGISTRY_TYPE_ECR, REGISTRY_TYPE_GENERIC, REGISTRY_TYPE_JFROG));
        return false;
      }
    }

    if (desiredDataJobDeployment.getPythonVersion() == null) {
      log.warn("Missing pythonVersion. Data Job cannot be deployed.");
      return false;
    }

    String awsRegion;
    String builderAwsSecretAccessKey;
    String builderAwsAccessKeyId;
    String builderAwsSessionToken;

    // Rebuild the image if the Python version changes but the gitCommitSha remains the same.
    if (registryType.equalsIgnoreCase(REGISTRY_TYPE_ECR)) {
      var credentials = awsCredentialsService.createTemporaryCredentials();
      builderAwsSecretAccessKey = credentials.awsSecretAccessKey();
      builderAwsAccessKeyId = credentials.awsAccessKeyId();
      builderAwsSessionToken = credentials.awsSessionToken();
      awsRegion = credentials.region();
      if ((actualDataJobDeployment == null
              || desiredDataJobDeployment
                  .getPythonVersion()
                  .equals(actualDataJobDeployment.getPythonVersion()))
          && ecrRegistryInterface.checkEcrImageExists(imageName, credentials)) {
        log.trace("Data Job image {} already exists and nothing else to do.", imageName);
        return true;
      }
    } else {
      builderAwsSecretAccessKey = REGISTRY_TYPE_GENERIC;
      builderAwsAccessKeyId = REGISTRY_TYPE_GENERIC;
      builderAwsSessionToken = REGISTRY_TYPE_GENERIC;
      awsRegion = REGISTRY_TYPE_GENERIC;

<<<<<<< HEAD
      if (registryType.equalsIgnoreCase(REGISTRY_TYPE_JFROG) && jfrogRegistryInterface != null){
=======
      if (registryType.equalsIgnoreCase(REGISTRY_TYPE_JFROG)) {
>>>>>>> bbf78a50
        if ((actualDataJobDeployment == null
                || desiredDataJobDeployment
                    .getPythonVersion()
                    .equals(actualDataJobDeployment.getPythonVersion()))
            && jfrogRegistryInterface.checkJfrogImageExists(imageName)) {
          log.trace("Data Job image {} already exists and nothing else to do.", imageName);
          return true;
        }
      }
    }

    String builderJobName = getBuilderJobName(desiredDataJobDeployment.getDataJobName());

    log.debug("Check if old builder job {} exists", builderJobName);
    if (controlKubernetesService.listJobs().contains(builderJobName)) {
      log.debug("Delete old builder job {}", builderJobName);
      controlKubernetesService.deleteJob(builderJobName);

      // Wait for the old job to be deleted to avoid conflicts
      while (controlKubernetesService.listJobs().contains(builderJobName)) {
        Thread.sleep(1000);
      }
    }

    if (REGISTRY_TYPE_ECR.equalsIgnoreCase(registryType)) {
      ecrRegistryInterface.createRepository(
          DockerImageName.getImagePath(dockerRepositoryUrl) + "/" + dataJob.getName(),
          awsCredentialsService.createTemporaryCredentials());
    }

    var args =
        Arrays.asList(
            builderAwsAccessKeyId,
            builderAwsSecretAccessKey,
            awsRegion,
            dockerRepositoryUrl,
            gitUsername,
            gitPassword,
            gitRepo,
            registryType,
            registryUsername,
            registryPassword,
            builderAwsSessionToken);
    var envs = getBuildParameters(dataJob, desiredDataJobDeployment);
    String builderImage =
        supportedPythonVersions.getBuilderImage(desiredDataJobDeployment.getPythonVersion());

    log.info(
        "Creating builder job {} for data job version {}",
        builderJobName,
        desiredDataJobDeployment.getGitCommitSha());
    controlKubernetesService.createJob(
        builderJobName,
        builderImage,
        false,
        false,
        envs,
        args,
        null,
        null,
        builderJobImagePullPolicy,
        kubernetesResources.builderRequests(),
        kubernetesResources.builderLimits(),
        builderSecurityContextRunAsUser,
        builderSecurityContextRunAsGroup,
        builderSecurityContextFsGroup,
        builderServiceAccountName,
        dockerRegistryService.registrySecret());

    log.debug(
        "Waiting for builder job {} for data job version {}",
        builderJobName,
        desiredDataJobDeployment.getGitCommitSha());

    var condition =
        controlKubernetesService.watchJob(
            builderJobName, builderTimeoutSeconds, s -> log.debug("Wait status: {}", s));

    log.debug("Finished watching builder job {}. Condition is: {}", builderJobName, condition);
    String logs = null;
    try {
      log.info("Get logs of builder job {}", builderJobName);
      logs = controlKubernetesService.getPodLogs(builderJobName);
    } catch (Exception e) {
      // wrap in Kubernetes exception in case it's ApiException - in order to log more details.
      String message =
          new KubernetesException("Could not get pod " + builderJobName + " logs", e).getMessage();
      log.warn("Could not find logs from builder job {}; reason: {}", builderJobName, message);
    }
    if (!condition.isSuccess()) {
      notificationHelper.verifyBuilderResult(
          builderJobName, dataJob, desiredDataJobDeployment, condition, logs, sendNotification);
    } else {
      log.info("Builder job {} finished successfully. Will delete it now", builderJobName);
      log.info(
          "Image {} has been built. Will now schedule job {} for execution",
          imageName,
          dataJob.getName());
      try {
        controlKubernetesService.deleteJob(builderJobName);
      } catch (Exception e) {
        log.warn("Failed to delete builder job {}; reason: {}", builderJobName, e.getMessage());
      }
    }
    // we are using Kubernetes TTL Controller with ttlSecondsAfterFinished to clean up jobs in case
    // of failure
    return condition.isSuccess();
  }

  /**
   * If building new deployment of a data job has started (by buildImage), it is canceled/stopped.
   *
   * @param dataJobName the name of the data job
   */
  public void cancelBuildingJob(String dataJobName) {
    log.info("Cancel builder job for data job {}", dataJobName);
    deleteBuilderJob(dataJobName);
  }

  /**
   * See if the data job is currently in progress of being built.
   *
   * @param dataJobName the name of the data job
   * @return true if there's builder running for the given data job
   */
  public boolean isBuildingJobInProgress(String dataJobName) {
    try {
      return controlKubernetesService.listJobs().contains(getBuilderJobName(dataJobName));
    } catch (ApiException e) {
      throw new KubernetesException("Cannot determine if deployment is in progress", e);
    }
  }

  private Map<String, String> getBuildParameters(
      DataJob dataJob, DesiredDataJobDeployment jobDeployment) {
    String jobName = dataJob.getName();
    String jobVersion = jobDeployment.getGitCommitSha();
    String pythonVersion = jobDeployment.getPythonVersion();

    String dataJobBaseImage = supportedPythonVersions.getJobBaseImage(pythonVersion);

    return Map.ofEntries(
        entry("JOB_NAME", jobName),
        entry("DATA_JOB_NAME", jobName),
        entry("GIT_COMMIT", jobVersion),
        entry("JOB_GITHASH", jobVersion),
        entry("GIT_BRANCH", gitDataJobsBranch),
        entry("IMAGE_REGISTRY_PATH", dockerRepositoryUrl),
        entry("BASE_IMAGE", dataJobBaseImage),
        entry("EXTRA_ARGUMENTS", builderJobExtraArgs),
        entry("GIT_SSL_ENABLED", Boolean.toString(gitDataJobsSslEnabled)));
  }

  private boolean unsupportedRegistryType(String registry) {
    return !registry.equalsIgnoreCase(REGISTRY_TYPE_GENERIC)
        && !registry.equalsIgnoreCase(REGISTRY_TYPE_ECR)
        && !registry.equalsIgnoreCase(REGISTRY_TYPE_JFROG);
  }

  private static String getBuilderJobName(String dataJobName) {
    return String.format("builder-%s", dataJobName);
  }

  private void deleteBuilderJob(String dataJobName) {
    String builderJobName = getBuilderJobName(dataJobName);
    try {
      if (controlKubernetesService.listJobs().contains(builderJobName)) {
        controlKubernetesService.deleteJob(builderJobName);
      }
    } catch (ApiException e) {
      if (e.getCode() == 404) {
        log.info("Builder job for {} has been already deleted.", dataJobName);
      } else {
        throw new ExternalSystemError(ExternalSystemError.MainExternalSystem.KUBERNETES, e);
      }
    }
  }
}<|MERGE_RESOLUTION|>--- conflicted
+++ resolved
@@ -179,11 +179,7 @@
       builderAwsSessionToken = REGISTRY_TYPE_GENERIC;
       awsRegion = REGISTRY_TYPE_GENERIC;
 
-<<<<<<< HEAD
       if (registryType.equalsIgnoreCase(REGISTRY_TYPE_JFROG) && jfrogRegistryInterface != null){
-=======
-      if (registryType.equalsIgnoreCase(REGISTRY_TYPE_JFROG)) {
->>>>>>> bbf78a50
         if ((actualDataJobDeployment == null
                 || desiredDataJobDeployment
                     .getPythonVersion()
