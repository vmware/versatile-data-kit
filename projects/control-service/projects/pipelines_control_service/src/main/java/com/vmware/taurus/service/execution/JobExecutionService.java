--- conflicted
+++ resolved
@@ -98,16 +98,11 @@
               : operationContext.getUser();
       annotations.put(JobAnnotation.STARTED_BY.getValue(), startedBy);
       annotations.put(
-<<<<<<< HEAD
-              JobAnnotation.EXECUTION_TYPE.getValue(),
-              jobExecutionRequest.getStartedBy().equals("vdk-control-cli") ? ExecutionType.MANUAL.getValue() : ExecutionType.SCHEDULED.getValue());
-      // TODO: we need to extract "vdk-control-cli" as a global string as it currently appears here and in the execution API
-=======
           JobAnnotation.EXECUTION_TYPE.getValue(),
           jobExecutionRequest.getStartedBy().equals("vdk-control-cli")
               ? ExecutionType.MANUAL.getValue()
               : ExecutionType.SCHEDULED.getValue());
->>>>>>> ef270dbe
+      // TODO: we need to extract "vdk-control-cli" as a global string as it currently appears here and in the execution API
 
       Map<String, String> envs = new LinkedHashMap<>();
       envs.put(JobEnvVar.VDK_OP_ID.getValue(), opId);
