--- conflicted
+++ resolved
@@ -98,10 +98,7 @@
               ? jobExecutionRequest.getStartedBy() + "/" + operationContext.getUser()
               : operationContext.getUser();
       annotations.put(JobAnnotation.STARTED_BY.getValue(), startedBy);
-<<<<<<< HEAD
-=======
-
->>>>>>> ce994ff9
+
       // 'Scheduled' executions must have their `startedBy` follow the structure
       // 'scheduled/*triggering-mechanism*'
       // 'Manual' executions must have their `startedBy` follow the structure
@@ -114,10 +111,6 @@
           jobExecutionRequest.getStartedBy().contains("scheduled")
               ? ExecutionType.SCHEDULED.getValue()
               : ExecutionType.MANUAL.getValue());
-<<<<<<< HEAD
-
-=======
->>>>>>> ce994ff9
 
       Map<String, String> envs = new LinkedHashMap<>();
       envs.put(JobEnvVar.VDK_OP_ID.getValue(), opId);
