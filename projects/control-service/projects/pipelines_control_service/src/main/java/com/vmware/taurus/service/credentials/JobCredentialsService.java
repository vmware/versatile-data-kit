/*
 * Copyright 2021 VMware, Inc.
 * SPDX-License-Identifier: Apache-2.0
 */

package com.vmware.taurus.service.credentials;

import com.vmware.taurus.exception.ExternalSystemError;
import com.vmware.taurus.exception.ExternalSystemError.MainExternalSystem;
import com.vmware.taurus.exception.KubernetesException;
import com.vmware.taurus.service.kubernetes.DataJobsKubernetesService;
import io.kubernetes.client.openapi.ApiException;
import lombok.RequiredArgsConstructor;
import org.apache.commons.lang3.Validate;
import org.springframework.beans.factory.annotation.Value;
import org.springframework.stereotype.Service;

import java.io.Closeable;
import java.io.File;
import java.io.IOException;
import java.nio.file.Files;
import java.util.Collections;
import java.util.Optional;

import static graphql.Assert.assertTrue;

/**
 * Manages credentials of a job.
 *
 * <p>Credentials (kerberos principal and keytab) are generated and then are stored as kubernetes
 * secret.
 *
 * <p>Methods throw {@link ExternalSystemError} in case of unexpected, and likely intermittent,
 * errors from Kubernetes.
 */
@Service
@RequiredArgsConstructor
public class JobCredentialsService {
  public static final String K8S_KEYTAB_KEY_IN_SECRET = "keytab";

  // pattern for the name of the principal to be created - "%(data_job)" will be replaced with the
  // job name
  @Value("${credentials.principal.pattern:pa__view_%(data_job)}")
  private String credentialsPrincipalPattern = "pa__view_%(data_job)";

  private final DataJobsKubernetesService dataJobsKubernetesService;
  private final CredentialsRepository credentialsRepository;

  /**
   * Create a new job credentials and saves it as kubernetes secret possibly overwriting the older
   * credentials (if they existed)
   */
  public void createJobCredentials(String jobName) {
    Validate.notBlank(jobName, "jobName must not be blank");

    String principal = getJobPrincipalName(jobName);
    File keytabFile;
    try {
      // create a temp file name by creating a temp file and then deleteing the actual file.
      keytabFile = File.createTempFile(principal, ".keytab");
<<<<<<< HEAD
      assertTrue(keytabFile.delete());
=======
      keytabFile.delete();
>>>>>>> 2d612b56
    } catch (IOException e) {
      throw new ExternalSystemError(MainExternalSystem.HOST_CONTAINER, e);
    }
    try (Closeable ignored = keytabFile::delete) {
      credentialsRepository.createPrincipal(principal, Optional.of(keytabFile));

      String secretName = getJobKeytabKubernetesSecretName(jobName);
      var keytabData =
          Collections.singletonMap(
              K8S_KEYTAB_KEY_IN_SECRET, Files.readAllBytes(keytabFile.toPath()));
      dataJobsKubernetesService.saveSecretData(secretName, keytabData);
    } catch (ApiException e) {
      throw new KubernetesException("Cannot update job credentials", e);
    } catch (IOException e) {
      throw new ExternalSystemError(MainExternalSystem.HOST_CONTAINER, e);
    }
  }

  /** Delete job's credentials. */
  public void deleteJobCredentials(String jobName) {
    Validate.notBlank(jobName, "jobName must not be blank");

    String secretName = getJobKeytabKubernetesSecretName(jobName);
    try {
      dataJobsKubernetesService.removeSecretData(secretName);
    } catch (ApiException e) {
      throw new KubernetesException("Cannot delete job credentials", e);
    }
    String principal = getJobPrincipalName(jobName);
    credentialsRepository.deletePrincipal(principal);
  }

  public byte[] readJobCredential(String jobName) {
    String secretName = getJobKeytabKubernetesSecretName(jobName);
    try {
      return dataJobsKubernetesService
          .getSecretData(secretName)
          .getOrDefault(K8S_KEYTAB_KEY_IN_SECRET, null);
    } catch (ApiException e) {
      throw new KubernetesException("Cannot read job credentials", e);
    }
  }

  public String getJobPrincipalName(String jobName) {
    return credentialsPrincipalPattern.replace("%(data_job)", jobName);
  }

  public static String getJobKeytabKubernetesSecretName(String jobName) {
    return "data-job-keytab-" + jobName;
  }
}<|MERGE_RESOLUTION|>--- conflicted
+++ resolved
@@ -21,8 +21,6 @@
 import java.nio.file.Files;
 import java.util.Collections;
 import java.util.Optional;
-
-import static graphql.Assert.assertTrue;
 
 /**
  * Manages credentials of a job.
@@ -58,11 +56,7 @@
     try {
       // create a temp file name by creating a temp file and then deleteing the actual file.
       keytabFile = File.createTempFile(principal, ".keytab");
-<<<<<<< HEAD
-      assertTrue(keytabFile.delete());
-=======
       keytabFile.delete();
->>>>>>> 2d612b56
     } catch (IOException e) {
       throw new ExternalSystemError(MainExternalSystem.HOST_CONTAINER, e);
     }
