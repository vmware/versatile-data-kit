--- conflicted
+++ resolved
@@ -16,8 +16,6 @@
 import com.vmware.taurus.service.kubernetes.DataJobsKubernetesService;
 import com.vmware.taurus.service.model.JobConfig;
 import io.kubernetes.client.openapi.ApiException;
-import org.apache.kerby.kerberos.kerb.KrbException;
-import org.apache.kerby.kerberos.kerb.server.SimpleKdcServer;
 import org.hamcrest.BaseMatcher;
 import org.hamcrest.Description;
 import org.hamcrest.Matcher;
@@ -64,8 +62,6 @@
 
   @Autowired protected MockMvc mockMvc;
 
-  @Autowired private SimpleKdcServer simpleKdcServer;
-
   @Autowired private WebApplicationContext context;
 
   @Value("${integrationTest.dataJobsNamespace:}")
@@ -78,22 +74,6 @@
 
   private boolean ownsControlNamespace = false;
 
-<<<<<<< HEAD
-  @TestConfiguration
-  static class KerberosConfig {
-
-    @Bean
-    @Primary
-    public SimpleKdcServer simpleKdcServer() throws KrbException {
-      var simpleKdcServer = new SimpleKdcServer();
-      simpleKdcServer.init();
-      simpleKdcServer.start();
-      return simpleKdcServer;
-    }
-  }
-
-=======
->>>>>>> 2d612b56
   @BeforeEach
   public void before() {
     log.info("Running test with: {} bytes of memory.", Runtime.getRuntime().totalMemory());
@@ -101,8 +81,7 @@
   }
 
   @AfterEach
-  public void after() throws KrbException {
-    simpleKdcServer.stop();
+  public void after() {
     if (ownsDataJobsNamespace) {
       try {
         dataJobsKubernetesService.deleteNamespace(dataJobsNamespace);
