--- conflicted
+++ resolved
@@ -1,12 +1,7 @@
 pluginManagement {
    plugins {
-<<<<<<< HEAD
       id 'org.springframework.boot' version '2.7.5'
-      id 'io.spring.dependency-management' version '1.0.11.RELEASE'
-=======
-      id 'org.springframework.boot' version '2.5.3'
       id 'io.spring.dependency-management' version '1.1.0'
->>>>>>> eac5d714
       id 'com.palantir.docker' version '0.34.0'
       // https://projectlombok.org/setup/gradle
       id 'io.freefair.lombok' version '6.1.0-m3'
