--- conflicted
+++ resolved
@@ -10,13 +10,9 @@
 # Set the working directory
 WORKDIR /job
 
-<<<<<<< HEAD
-# Validate base image is python based and Create necessary users and set home directory to /job
-RUN python -V && groupadd -r -g $GID group && useradd -u $UID -g $GID -r user && chown -R $UID:$GID /job
-=======
+
 # Create necessary users and set home directory to /job
 RUN groupadd -r -g $GID group && useradd -u $UID -g $GID -r user && chown -R $UID:$GID /job
->>>>>>> 50136abd
 ENV HOME=/job
 
 # Copy the actual job that has to be executed
