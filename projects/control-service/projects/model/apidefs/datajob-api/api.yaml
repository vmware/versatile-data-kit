--- conflicted
+++ resolved
@@ -67,75 +67,6 @@
            in: path
            required: true
 
-<<<<<<< HEAD
-  '/data-jobs/for-team/{team_name}/name/{job_name}':
-    summary: |
-      A Data Job is a sequence of Python and/or SQL scripts and configurations, executed by Versatile Data Kit SDK.<br>
-      See more in https://github.com/vmware/versatile-data-kit/wiki/Getting-Started
-    get:
-      deprecated: true
-      tags:
-        - Data Jobs
-      responses:
-        '200':
-          $ref: '#/components/responses/DataJob'
-        '404':
-          $ref: '#/components/responses/Error'
-      operationId: dataJobReadDeprecated
-      summary: Retrieves details of an existing Data Job by specifying the name of the Data Job. | (Stable)
-      description: <i>(Introduced in v1.0)</i>
-    put:
-      deprecated: true
-      requestBody:
-        content:
-          application/json:
-            schema:
-              $ref: '#/components/schemas/DataJob'
-        required: true
-      tags:
-        - Data Jobs
-      responses:
-        '201':
-          description: Created successfully.
-        '204':
-          description: Updated successfully.
-        '400':
-          $ref: '#/components/responses/Error'
-        '404':
-          $ref: '#/components/responses/Error'
-      operationId: dataJobUpdateDeprecated
-      summary: Update Data Job. | (Stable)
-      description: <i>(Introduced in v1.0)</i>
-    delete:
-      deprecated: true
-      tags:
-        - Data Jobs
-      responses:
-        '200':
-          description: Deleted successfully.
-        '404':
-          $ref: '#/components/responses/Error'
-      operationId: dataJobDeleteDeprecated
-      summary: Delete Data Job | (Stable)
-      description: |
-        <i>(Introduced in v1.0)</i> | Delete Data Job including its state (properties) and deployments.
-        Currently executing Data Jobs will be left to finish.
-    parameters:
-      - name: team_name
-        description: Team Name
-        schema:
-          type: string
-        in: path
-        required: true
-      - name: job_name
-        description: Data Job Name
-        schema:
-          type: string
-        in: path
-        required: true
-
-=======
->>>>>>> 4686b128
   '/data-jobs/for-team/{team_name}':
     get:
       deprecated: true
@@ -193,51 +124,6 @@
       operationId: jobsList
       summary: List all or Team's Data Jobs | (Stable)
       description: <i>(Introduced in v1.0)</i>
-<<<<<<< HEAD
-    post:
-      deprecated: true
-      requestBody:
-        content:
-          application/json:
-            schema:
-              $ref: '#/components/schemas/DataJob'
-        required: true
-      parameters:
-        - name: team_name
-          description: The Team which owns the Data Job
-          schema:
-            type: string
-          in: path
-          required: true
-        - in: query
-          name: name
-          schema:
-            type: string
-          required: false
-          description: The Name of the Data Job
-      tags:
-        - Data Jobs
-      responses:
-        '201':
-          description: Created successfully.
-        '400':
-          $ref: '#/components/responses/Error'
-        '409':
-          $ref: '#/components/responses/Error'
-      operationId: dataJobCreateDeprecated
-      summary: Creates a new Data Job | (Stable)
-      description: |
-        <i>(Introduced in v1.0)</i> | Creates a new Data Job.<br>
-        The name of the Data job should comply to the following naming convention:<br>
-        <li>should start with a letter
-        <li>50 characters at most
-        <li>5 characters at least
-        <li>should contain only lowercase alphanumeric symbols and dash [a-z0-9\-]
-        <br><br>
-        When succesfully created, clients can download the keytab associated with the Data Job to run it locally.<br>
-        To deploy so that it can be executed reguarly in the runtime environment, use /data-jobs/for-team/{team_name}/jobs/{job_name}/deployments API.
-=======
->>>>>>> 4686b128
 
   '/data-jobs/for-team/{team_name}/jobs':
     get:
@@ -484,525 +370,6 @@
         When succesfully created clients can download the keytab associated with the Data Job to run it locally.<br>
         To deploy so that it can be executed reguarly in the runtime environment use /data-jobs/for-team/{team_name}/jobs/{job_name}/deployments API.
 
-<<<<<<< HEAD
-  '/data-jobs/for-team/{team_name}/name/{job_name}/deployments':
-    summary: |
-      Deployments are requests to deploy a specific (code) version of a Data Job to be executed in the runtime environment (Kubernetes).
-      Users can deploy the same (code) version of a Data Job with different properties.<br>
-      Note: Currently deployment_id and mode are not implemented. Only a single active deployment of a job is possible.
-    get:
-      deprecated: true
-      tags:
-        - Data Jobs Deployment
-      parameters:
-        - name: deployment_id   # Ignored. Only one deployment currently supported
-          description: Get the Deployment with this id (e.g production, staging, dev)
-          schema:
-            type: string
-          in: query
-        - name: mode     # Ignored. Only one mode currently supported
-          description: Get Deployments only for this mode.
-          schema:
-            $ref: '#/components/schemas/DataJobMode'
-          in: query
-      responses:
-        '200':
-          $ref: '#/components/responses/DeploymentArray'
-        '404':
-          $ref: '#/components/responses/Error'
-      operationId: deploymentListDeprecated
-      summary: Get Data Job deployments. | (Stable)
-      description: <i>(Introduced in v1.0)</i>
-    post:
-      deprecated: true
-      requestBody:
-        content:
-          application/json:
-            schema:
-              $ref: '#/components/schemas/DataJobDeployment'
-      parameters:
-        - name: send_notification
-          description: |
-            Allows administrators to disable sending notification during maintance window for platfrom errors -
-            e.g if all jobs are being re-deployed due to migration or after recovering from an outage.
-            Monitoring data will still be popoulated so deployment status can be monitored by admins.
-          schema:
-            type: boolean
-            default: True
-          required: false
-          in: query
-      tags:
-        - Data Jobs Deployment
-      responses:
-        '202':
-          description: Update accepted successfully.
-        '400':
-          $ref: '#/components/responses/Error'
-        '404':
-          $ref: '#/components/responses/Error'
-      operationId: deploymentUpdateDeprecated
-      summary: Creates or updates a deployment of a Data Job. | (Stable)
-      description: |
-        <i>(Introduced in v1.0)</i> | Creates or updates a deployment of a Data Job.
-        The API returns before the actual Job is deployed.
-        Depending on settings specified during Data Job creation, clients will get an e-mail in case of success or failure of the deployment.
-    parameters:
-      -  name: team_name
-         description: Team Name
-         schema:
-           type: string
-         in: path
-         required: true
-      - name: job_name
-        description: Data Job Name.
-        schema:
-          type: string
-        in: path
-        required: true
-
-  '/data-jobs/for-team/{team_name}/name/{job_name}/deployments/{deployment_id}':
-    summary: Manage single deployment
-    get:
-      deprecated: true
-      tags:
-        - Data Jobs Deployment
-      responses:
-        '200':
-          $ref: '#/components/responses/Deployment'
-        '404':
-          $ref: '#/components/responses/Error'
-      operationId: deploymentReadDeprecated
-      summary: Get Data Job deployments. | (Stable)
-      description: <i>(Introduced in v1.0)</i>
-    delete:
-      deprecated: true
-      tags:
-        - Data Jobs Deployment
-      responses:
-        '202':
-          description: Deletion accepted successfully.
-        '404':
-          $ref: '#/components/responses/Error'
-      operationId: deploymentDeleteDeprecated
-      summary: |
-        Delete Deployment of a Data Job.
-        Currently executing Data Job will be left to finish.  | (Stable)
-      description: <i>(Introduced in v1.0)</i>
-    patch:
-      deprecated: true
-      requestBody:
-        content:
-          application/json:
-            schema:
-              $ref: '#/components/schemas/Enable'
-        required: true
-      tags:
-        - Data Jobs Deployment
-      responses:
-        '202':
-          description: Update accepted successfully.
-        '400':
-          $ref: '#/components/responses/Error'
-        '404':
-          $ref: '#/components/responses/Error'
-      operationId: deploymentEnableDeprecated
-      summary: Enable/disable the deployment of a Data Job. When disabled, the Data Job will not be executed. | (Stable)
-      description: <i>(Introduced in v1.0)</i>
-    parameters:
-      -  name: team_name
-         description: Team Name
-         schema:
-           type: string
-         in: path
-         required: true
-      - name: job_name
-        description: Data job Name.
-        schema:
-          type: string
-        in: path
-        required: true
-      - name: deployment_id     # Only a single deployment. Can pass 'dummy' for now.
-        description: Data job deployment id.
-        schema:
-          $ref: '#/components/schemas/DataJobDeploymentId'
-        in: path
-        required: true
-
-  '/data-jobs/for-team/{team_name}/name/{job_name}/executions':
-    summary: Execution API is used to query recent executions of Data Jobs and to trigger new executions.
-    get:
-      deprecated: true
-      tags:
-        - Data Jobs Execution
-      responses:
-        '200':
-          $ref: '#/components/responses/ExecutionArray'
-        '404':
-          $ref: '#/components/responses/Error'
-      operationId: dataJobExecutionListDeprecated
-      summary: Get Data Jobs (recent) executions. (Execution API is still experimental and must not be used in production) | (Experimental)
-      description: <i>(Introduced in v1.0)</i>
-    parameters:
-      -  name: team_name
-         description: Team Name
-         schema:
-           type: string
-         in: path
-         required: true
-      - name: job_name
-        description: Data Job Name.
-        schema:
-          type: string
-        in: path
-        required: true
-      - name: execution_status
-        description: Execution status
-        schema:
-          type: array
-          items:
-            type: string
-        example: submitted
-        in: query
-
-  '/data-jobs/for-team/{team_name}/name/{job_name}/deployments/{deployment_id}/executions':
-    summary: Execution API is used to query recent executions of Data Jobs and to trigger new executions.
-    get:
-      deprecated: true
-      tags:
-        - Data Jobs Execution
-      responses:
-        '200':
-          $ref: '#/components/responses/ExecutionArray'
-        '404':
-          $ref: '#/components/responses/Error'
-      operationId: dataJobDeploymentExecutionListDeprecated
-      summary: Get Data Jobs (recent) executions. | (Experimental)
-      description: <i>(Introduced in v1.0)</i>
-      parameters:
-        - name: execution_status
-          description: Execution status
-          schema:
-            type: array
-            items:
-              type: string
-          example: submitted
-          in: query
-    post:
-      deprecated: true
-      tags:
-        - Data Jobs Execution
-      requestBody:
-        content:
-          application/json:
-            schema:
-              $ref: '#/components/schemas/DataJobExecutionRequest'
-      responses:
-        '202':
-          description: Execution triggered successfully.
-          headers:
-            Location:
-              description: URI of the execution
-              schema:
-                type: string
-        '400':
-          $ref: '#/components/responses/Error'
-        '409':
-          $ref: '#/components/responses/Error'
-      operationId: dataJobExecutionStartDeprecated
-      summary: Trigger Data Job Execution. | (Experimental)
-      description: |
-        <i>(Introduced in v1.0)</i> | Trigger new execution of a Data Job.
-        If Data Job deployment is currently being executed it will return an error (409 Conflict).
-        Only deployed Data Jobs can be executed. Currently the Data Job arguments ('args') are ignored.
-        Note: in the future it will be possible to trigger different deployments.
-    parameters:
-      -  name: team_name
-         description: Team Name
-         schema:
-           type: string
-         in: path
-         required: true
-      - name: job_name
-        description: Data Job Name.
-        schema:
-          type: string
-        in: path
-        required: true
-      - name: deployment_id
-        description: Data job deployment ID. Currently it is being ignored as multiple deployments are not implemented.
-        schema:
-          $ref: '#/components/schemas/DataJobDeploymentId'
-        in: path
-        required: true
-
-  '/data-jobs/for-team/{team_name}/name/{job_name}/executions/{execution_id}':
-    summary: Data Job Execution details.
-    get:
-      deprecated: true
-      tags:
-        - Data Jobs Execution
-      responses:
-        '200':
-          $ref: '#/components/responses/Execution'
-        '404':
-          $ref: '#/components/responses/Error'
-      operationId: dataJobExecutionReadDeprecated
-      summary: Get Data Job Execution details. | (Experimental)
-      description: <i>(Introduced in v1.0)</i>
-    delete:
-      deprecated: true
-      tags:
-        - Data Jobs Execution
-      responses:
-        '200':
-          description: Canceled execution successfully.
-        '404':
-          $ref: '#/components/responses/Error'
-      operationId: dataJobExecutionCancelDeprecated
-      summary: Cancel (if running) Data Job Execution | (Experimental)
-      description: <i>(Introduced in v1.0)</i> | Cancel the execution of a Data Job with a given execution ID.
-    parameters:
-      -  name: team_name
-         description: Team Name
-         schema:
-           type: string
-         in: path
-         required: true
-      - name: job_name
-        description: Data Job Name.
-        schema:
-          type: string
-        in: path
-        required: true
-      - name: execution_id
-        description: Execution ID.
-        schema:
-          type: string
-        in: path
-        required: true
-
-  '/data-jobs/for-team/{team_name}/name/{job_name}/keytab':
-    summary: |
-      List of credentials to be used by a data job - for example kerberos key to authenticate to the database.
-      Note: will be renamed to /credentials as it seems more clear/generic
-    get:
-      deprecated: true
-      tags:
-        - Data Jobs
-      responses:
-        '200':
-          description: Success
-          content:
-            application/octet-stream:
-              schema:
-                type: string
-                format: binary
-        '400':
-          $ref: '#/components/responses/Error'
-        '404':
-          $ref: '#/components/responses/Error'
-      operationId: dataJobKeytabDownloadDeprecated
-      summary: Get data job keytab. | (Stable)
-      description: <i>(Introduced in v1.0)</i>
-    parameters:
-      -  name: team_name
-         description: Team Name
-         schema:
-           type: string
-         in: path
-         required: true
-      - name: job_name
-        description: Data Job Name.
-        schema:
-          type: string
-        in: path
-        required: true
-
-  '/data-jobs/for-team/{team_name}/name/{job_name}/deployments/{deployment_id}/properties':
-    summary: |
-      Data Job properties API.
-      See https://github.com/vmware/versatile-data-kit/blob/6726aa6771b8a47edc81168afcd13030127a7c4b/projects/vdk-core/src/taurus/api/job_input.py#L11 <br>
-      Currently they are not implemented in Versatile Data Kit.
-    get:
-      deprecated: true
-      tags:
-        - Data Jobs Properties
-      responses:
-        '200':
-          $ref: '#/components/responses/Properties'
-      operationId: dataJobPropertiesReadDeprecated
-      summary: Get Data Job properties.
-      description: <i>(Introduced in v1.0)</i>
-    put:
-      deprecated: true
-      requestBody:
-        content:
-          application/json:
-            schema:
-              $ref: '#/components/schemas/DataJobProperties'
-        required: true
-      tags:
-        - Data Jobs Properties
-      responses:
-        '201':
-          description: Created successfully.
-        '204':
-          description: Updated successfully.
-      operationId: dataJobPropertiesUpdateDeprecated
-      summary: Update Data Job properties.
-      description: <i>(Introduced in v1.0)</i>
-    parameters:
-      -  name: team_name
-         description: Team Name
-         schema:
-           type: string
-         in: path
-         required: true
-      - name: job_name
-        description: Data Job Name.
-        schema:
-          type: string
-        in: path
-        required: true
-      - name: deployment_id
-        description: Data job deployment id.
-        schema:
-          $ref: '#/components/schemas/DataJobDeploymentId'
-        in: path
-        required: true
-
-  '/data-jobs/for-team/{team_name}/name/{job_name}/team/{new_team}':
-    put:
-      deprecated: true
-      tags:
-        - Data Jobs
-      responses:
-        '200':
-          description: Team changed successfully.
-        '400':
-          $ref: '#/components/responses/Error'
-        '404':
-          $ref: '#/components/responses/Error'
-      operationId: dataJobTeamUpdateDeprecated
-      summary: Update API for Data Jobs team | (Stable)
-      description: <i>(Introduced in v1.0)</i> | Update API for Data Jobs team
-      parameters:
-        -  name: team_name
-           description: Current Team Name.
-           schema:
-             type: string
-           in: path
-           required: true
-        -  name: new_team
-           description: New Team Name.
-           schema:
-             type: string
-           in: path
-           required: true
-        - name: job_name
-          description: Data Job Name.
-          schema:
-            type: string
-          in: path
-          required: true
-
-  '/data-jobs/for-team/{team_name}/name/{job_name}/sources':
-    get:
-      deprecated: true
-      tags:
-        - Data Jobs Sources
-      responses:
-        '200':
-          description: Success
-          content:
-            application/octet-stream:
-              schema:
-                type: string
-                format: binary
-        '400':
-          $ref: '#/components/responses/Error'
-        '404':
-          $ref: '#/components/responses/Error'
-      operationId: dataJobSourcesDownloadDeprecated
-      summary: Download data job source code. | (Not Implemented)
-      description: <i>(Introduced in v1.0)</i>
-    post:
-      deprecated: true
-      requestBody:
-        content:
-          application/octet-stream:
-            schema:
-              type: string
-              format: binary
-        required: true
-      tags:
-        - Data Jobs Sources
-      responses:
-        '200':
-          $ref: '#/components/responses/Source'
-        '400':
-          $ref: '#/components/responses/Error'
-      operationId: sourcesUploadDeprecated
-      summary: Upload Data Job source code. | (Stable)
-      description: |
-        <i>(Introduced in v1.0)</i> | Uploads the Data Job source code and returns its version.
-        Upload is persisted in source (Git) repository, so that all code deployed is versioned.
-        The format of the payload is expected to be a ZIP archive, where the directory content can be found.
-        <br>Example:<br>
-        <br>
-        If ZIP content is <br>
-        foo/file.txt<br>
-        foo/nested_dir/file2.txt<br>
-        <br>then data job dir uploaded will look like <br>
-        job-name/file.txt<br>
-        job-name/nested_dir/file2.txt<br>
-      parameters:
-        - in: query
-          name: reason
-          description: The reason for executing the request
-          schema:
-            type: string
-          required: false
-    delete:
-      deprecated: true
-      tags:
-        - Data Jobs Sources
-      responses:
-        '200':
-          description: Data Job Source deleted successfully.
-        '400':
-          $ref: '#/components/responses/Error'
-      operationId: sourcesDeleteDeprecated
-      summary: Delete Data Job source.
-      description: |
-        <i>(Introduced in v1.0)</i> | Data Job Source is persisted in version control.<br>
-        Delete removes the Data Job Source code.
-      parameters:
-        - in: query
-          name: reason
-          description: The reason for executing the request
-          schema:
-            type: string
-          required: false
-    parameters:
-      -  name: team_name
-         description: Team Name
-         schema:
-           type: string
-         in: path
-         required: true
-      - name: job_name
-        description: Data Job Name.
-        schema:
-          type: string
-        in: path
-        required: true
-
-# todo: move here for readability grouped by categories
-#  '/data-jobs/for-team/{team_name}/jobs':
-
-=======
->>>>>>> 4686b128
   '/data-jobs/for-team/{team_name}/jobs/{job_name}':
     summary: |
       A Data Job is a sequence of Python and/or SQL scripts and configurations, executed by Versatile Data Kit SDK.<br>
@@ -1778,7 +1145,7 @@
           type: string
           example:
         op_id:
-          description: Operation ID used for tracing calls between different services
+          description: Operation id used for tracing calls between different services
           type: string
         deployment:
           $ref: '#/components/schemas/DataJobDeployment'
