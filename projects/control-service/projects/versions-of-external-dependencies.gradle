--- conflicted
+++ resolved
@@ -43,13 +43,8 @@
             'org.springframework.retry:spring-retry'                             : 'org.springframework.retry:spring-retry:2.0.1',
             'org.apache.tika:tika-core'                                          : 'org.apache.tika:tika-core:2.7.0',
             'com.amazonaws:aws-java-sdk-core'                                    : 'com.amazonaws:aws-java-sdk-core:1.12.455',
-<<<<<<< HEAD
             'com.amazonaws:aws-java-sdk-sts'                                     : 'com.amazonaws:aws-java-sdk-sts:1.12.457',
-            'com.amazonaws:aws-java-sdk-ecr'                                     : 'com.amazonaws:aws-java-sdk-ecr:1.12.455',
-=======
-            'com.amazonaws:aws-java-sdk-sts'                                     : 'com.amazonaws:aws-java-sdk-sts:1.12.454',
             'com.amazonaws:aws-java-sdk-ecr'                                     : 'com.amazonaws:aws-java-sdk-ecr:1.12.457',
->>>>>>> bac8a198
 
             // transitive dependencies version force (freeze)
             // on next upgrade, revise if those still need to be set explicitly
