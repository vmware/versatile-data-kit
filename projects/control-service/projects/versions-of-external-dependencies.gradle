project.ext {
    versions = [
            // include only libraries which are NOT in the Spring Boot BOM: org.springframework:spring-boot-dependencies
            'com.google.guava:guava'                                             : 'com.google.guava:guava:32.0.1-jre',
            'com.nimbusds:nimbus-jose-jwt'                                       : 'com.nimbusds:nimbus-jose-jwt:9.31',
            // Update the ph-client to latest.
            'io.micrometer:micrometer-registry-prometheus'                       : 'io.micrometer:micrometer-registry-prometheus:1.11.1',
            'org.openapitools:jackson-databind-nullable'                         : 'org.openapitools:jackson-databind-nullable:0.2.6',
            'org.influxdb:influxdb-java'                                         : 'org.influxdb:influxdb-java:2.21',
            'org.postgresql:postgresql'                                          : 'org.postgresql:postgresql:42.6.0',
            'org.projectlombok:lombok'                                           : 'org.projectlombok:lombok:1.18.28',
            'com.h2database:h2'                                                  : 'com.h2database:h2:2.1.214',
            'org.apache.httpcomponents:httpclient'                               : 'org.apache.httpcomponents:httpclient:4.5.14',
            'org.junit.jupiter:junit-jupiter-api'                                : 'org.junit.jupiter:junit-jupiter-api:5.9.3',
            'org.junit.jupiter:junit-jupiter-engine'                             : 'org.junit.jupiter:junit-jupiter-engine:5.9.3',
            'org.junit.platform:junit-platform-suite-api'                        : 'org.junit.platform:junit-platform-suite-api:1.9.3',
            'com.mmnaseri.utils:spring-data-mock'                                : 'com.mmnaseri.utils:spring-data-mock:2.2.0',
            'org.mockito:mockito-core'                                           : 'org.mockito:mockito-core:5.4.0',
            'net.bytebuddy:byte-buddy'                                           : 'net.bytebuddy:byte-buddy:1.14.5',
            'com.fasterxml.jackson.core:jackson-databind'                        : 'com.fasterxml.jackson.core:jackson-databind:2.15.2',
            'com.fasterxml.jackson.datatype:jackson-datatype-jsr310'             : 'com.fasterxml.jackson.datatype:jackson-datatype-jsr310:2.15.2',
            'org.json:json'                                                      : 'org.json:json:20230618',
            'commons-io:commons-io'                                              : 'commons-io:commons-io:2.13.0',
            'org.yaml:snakeyaml'                                                 : 'org.yaml:snakeyaml:1.33',
            'org.eclipse.jgit:org.eclipse.jgit'                                  : 'org.eclipse.jgit:org.eclipse.jgit:6.6.0.202305301015-r',
            'org.zeroturnaround:zt-exec'                                         : 'org.zeroturnaround:zt-exec:1.12',
            'javax.mail:mail'                                                    : 'javax.mail:mail:1.4.7',
            'org.ini4j:ini4j'                                                    : 'org.ini4j:ini4j:0.5.4',
            'io.kubernetes:client-java'                                          : 'io.kubernetes:client-java:16.0.2',
            'io.kubernetes:client-java-api-fluent'                               : 'io.kubernetes:client-java-api-fluent:16.0.2',
            'com.graphql-java:graphql-java-spring-boot-starter-webmvc'           : 'com.graphql-java:graphql-java-spring-boot-starter-webmvc:2021-10-25T04-50-54-fbc162f',
            'com.cronutils:cron-utils'                                           : 'com.cronutils:cron-utils:9.2.1',
            'net.lingala.zip4j:zip4j'                                            : 'net.lingala.zip4j:zip4j:2.11.5',
            'net.javacrumbs.shedlock:shedlock-spring'                            : 'net.javacrumbs.shedlock:shedlock-spring:5.5.0',
            'net.javacrumbs.shedlock:shedlock-provider-jdbc-template'            : 'net.javacrumbs.shedlock:shedlock-provider-jdbc-template:5.5.0',
            'org.testcontainers:testcontainers'                                  : 'org.testcontainers:testcontainers:1.18.3',
            'org.testcontainers:vault'                                           : 'org.testcontainers:vault:1.18.3',
            'org.testcontainers:junit-jupiter'                                   : 'org.testcontainers:junit-jupiter:1.18.3',
            'org.mock-server:mockserver-netty'                                   : 'org.mock-server:mockserver-netty:5.15.0', //5.11.2
            'org.awaitility:awaitility'                                          : 'org.awaitility:awaitility:4.2.0',
            'org.apache.commons:commons-lang3'                                   : 'org.apache.commons:commons-lang3:3.12.0',
            'org.apache.commons:commons-text'                                    : 'org.apache.commons:commons-text:1.10.0',
            'com.github.tomakehurst:wiremock'                                    : 'com.github.tomakehurst:wiremock:2.27.2',
            'com.graphql-java:graphql-java-extended-scalars'                     : 'com.graphql-java:graphql-java-extended-scalars:20.2',
            'org.springframework.retry:spring-retry'                             : 'org.springframework.retry:spring-retry:2.0.1',
            'org.apache.tika:tika-core'                                          : 'org.apache.tika:tika-core:2.8.0',
            'com.amazonaws:aws-java-sdk-core'                                    : 'com.amazonaws:aws-java-sdk-core:1.12.494',
<<<<<<< HEAD
            'com.amazonaws:aws-java-sdk-sts'                                     : 'com.amazonaws:aws-java-sdk-sts:1.12.494',
            'com.amazonaws:aws-java-sdk-ecr'                                     : 'com.amazonaws:aws-java-sdk-ecr:1.12.495',
=======
            'com.amazonaws:aws-java-sdk-sts'                                     : 'com.amazonaws:aws-java-sdk-sts:1.12.495',
            'com.amazonaws:aws-java-sdk-ecr'                                     : 'com.amazonaws:aws-java-sdk-ecr:1.12.494',
>>>>>>> 98657289
            'org.springframework.vault:spring-vault-core'                        : 'org.springframework.vault:spring-vault-core:2.3.3',

            // transitive dependencies version force (freeze)
            // on next upgrade, revise if those still need to be set explicitly
            'org.junit.platform:junit-platform-commons'                          : 'org.junit.platform:junit-platform-commons:1.9.3',
            'io.swagger.core.v3:swagger-annotations'                             : 'io.swagger.core.v3:swagger-annotations:2.2.14',
            'io.swagger.core.v3:swagger-models'                                  : 'io.swagger.core.v3:swagger-models:2.2.12',
            'io.micrometer:micrometer-core'                                      : 'io.micrometer:micrometer-core:1.11.1',
            'com.squareup.okio:okio'                                             : 'com.squareup.okio:okio:3.3.0',
            'org.apache.commons:commons-compress'                                : 'org.apache.commons:commons-compress:1.23.0',
            'org.hibernate:hibernate-jpamodelgen'                                : 'org.hibernate:hibernate-jpamodelgen:5.6.15.Final'

    ]
}<|MERGE_RESOLUTION|>--- conflicted
+++ resolved
@@ -45,13 +45,8 @@
             'org.springframework.retry:spring-retry'                             : 'org.springframework.retry:spring-retry:2.0.1',
             'org.apache.tika:tika-core'                                          : 'org.apache.tika:tika-core:2.8.0',
             'com.amazonaws:aws-java-sdk-core'                                    : 'com.amazonaws:aws-java-sdk-core:1.12.494',
-<<<<<<< HEAD
-            'com.amazonaws:aws-java-sdk-sts'                                     : 'com.amazonaws:aws-java-sdk-sts:1.12.494',
+            'com.amazonaws:aws-java-sdk-sts'                                     : 'com.amazonaws:aws-java-sdk-sts:1.12.495',
             'com.amazonaws:aws-java-sdk-ecr'                                     : 'com.amazonaws:aws-java-sdk-ecr:1.12.495',
-=======
-            'com.amazonaws:aws-java-sdk-sts'                                     : 'com.amazonaws:aws-java-sdk-sts:1.12.495',
-            'com.amazonaws:aws-java-sdk-ecr'                                     : 'com.amazonaws:aws-java-sdk-ecr:1.12.494',
->>>>>>> 98657289
             'org.springframework.vault:spring-vault-core'                        : 'org.springframework.vault:spring-vault-core:2.3.3',
 
             // transitive dependencies version force (freeze)
