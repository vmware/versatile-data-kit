--- conflicted
+++ resolved
@@ -50,13 +50,8 @@
             // transitive dependencies version force (freeze)
             // on next upgrade, revise if those still need to be set explicitly
             'org.junit.platform:junit-platform-commons'                          : 'org.junit.platform:junit-platform-commons:1.9.3',
-<<<<<<< HEAD
-            'io.swagger.core.v3:swagger-annotations'                             : 'io.swagger.core.v3:swagger-annotations:2.2.11',
+            'io.swagger.core.v3:swagger-annotations'                             : 'io.swagger.core.v3:swagger-annotations:2.2.12',
             'io.swagger.core.v3:swagger-models'                                  : 'io.swagger.core.v3:swagger-models:2.2.12',
-=======
-            'io.swagger.core.v3:swagger-annotations'                             : 'io.swagger.core.v3:swagger-annotations:2.2.12',
-            'io.swagger.core.v3:swagger-models'                                  : 'io.swagger.core.v3:swagger-models:2.2.11',
->>>>>>> ab7cc801
             'io.micrometer:micrometer-core'                                      : 'io.micrometer:micrometer-core:1.11.1',
             'com.squareup.okio:okio'                                             : 'com.squareup.okio:okio:3.3.0',
             'org.apache.commons:commons-compress'                                : 'org.apache.commons:commons-compress:1.23.0',
