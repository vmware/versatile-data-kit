--- conflicted
+++ resolved
@@ -44,18 +44,12 @@
             'com.graphql-java:graphql-java-extended-scalars'                     : 'com.graphql-java:graphql-java-extended-scalars:20.2',
             'org.springframework.retry:spring-retry'                             : 'org.springframework.retry:spring-retry:2.0.1',
             'org.apache.tika:tika-core'                                          : 'org.apache.tika:tika-core:2.8.0',
-<<<<<<< HEAD
-            'com.amazonaws:aws-java-sdk-core'                                    : 'com.amazonaws:aws-java-sdk-core:1.12.488',
-            'com.amazonaws:aws-java-sdk-sts'                                     : 'com.amazonaws:aws-java-sdk-sts:1.12.488',
-            'com.amazonaws:aws-java-sdk-ecr'                                     : 'com.amazonaws:aws-java-sdk-ecr:1.12.488',
-            'org.springframework.vault:spring-vault-core'                        : 'org.springframework.vault:spring-vault-core:3.0.2',
-            'com.icegreen.greenmail'                                             : 'com.icegreen:greenmail:1.6.5',
-=======
             'com.amazonaws:aws-java-sdk-core'                                    : 'com.amazonaws:aws-java-sdk-core:1.12.493',
             'com.amazonaws:aws-java-sdk-sts'                                     : 'com.amazonaws:aws-java-sdk-sts:1.12.493',
             'com.amazonaws:aws-java-sdk-ecr'                                     : 'com.amazonaws:aws-java-sdk-ecr:1.12.493',
             'org.springframework.vault:spring-vault-core'                        : 'org.springframework.vault:spring-vault-core:2.3.3',
->>>>>>> 1b5a28f4
+            'com.icegreen.greenmail'                                             : 'com.icegreen:greenmail:1.6.5',
+
 
             // transitive dependencies version force (freeze)
             // on next upgrade, revise if those still need to be set explicitly
