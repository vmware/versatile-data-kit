--- conflicted
+++ resolved
@@ -42,16 +42,9 @@
             'com.graphql-java:graphql-java-extended-scalars'                     : 'com.graphql-java:graphql-java-extended-scalars:20.2',
             'org.springframework.retry:spring-retry'                             : 'org.springframework.retry:spring-retry:2.0.1',
             'org.apache.tika:tika-core'                                          : 'org.apache.tika:tika-core:2.7.0',
-<<<<<<< HEAD
             'com.amazonaws:aws-java-sdk-core'                                    : 'com.amazonaws:aws-java-sdk-core:1.12.457',
             'com.amazonaws:aws-java-sdk-sts'                                     : 'com.amazonaws:aws-java-sdk-sts:1.12.460',
-            'com.amazonaws:aws-java-sdk-ecr'                                     : 'com.amazonaws:aws-java-sdk-ecr:1.12.460',
-=======
-            'com.amazonaws:aws-java-sdk-core'                                    : 'com.amazonaws:aws-java-sdk-core:1.12.459',
-            'com.amazonaws:aws-java-sdk-sts'                                     : 'com.amazonaws:aws-java-sdk-sts:1.12.459',
             'com.amazonaws:aws-java-sdk-ecr'                                     : 'com.amazonaws:aws-java-sdk-ecr:1.12.461',
->>>>>>> 2111b6fd
-
 
             // transitive dependencies version force (freeze)
             // on next upgrade, revise if those still need to be set explicitly
