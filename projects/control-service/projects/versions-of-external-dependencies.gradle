project.ext {
    versions = [
            // include only libraries which are NOT in the Spring Boot BOM: org.springframework:spring-boot-dependencies
            'com.google.guava:guava'                                             : 'com.google.guava:guava:32.1.1-jre',
            'com.nimbusds:nimbus-jose-jwt'                                       : 'com.nimbusds:nimbus-jose-jwt:9.37',
            // Update the ph-client to latest.
            'io.micrometer:micrometer-registry-prometheus'                       : 'io.micrometer:micrometer-registry-prometheus:1.12.0',
            'org.openapitools:jackson-databind-nullable'                         : 'org.openapitools:jackson-databind-nullable:0.2.6',
            'org.postgresql:postgresql'                                          : 'org.postgresql:postgresql:42.6.0',
            'org.projectlombok:lombok'                                           : 'org.projectlombok:lombok:1.18.28',
            'com.h2database:h2'                                                  : 'com.h2database:h2:2.2.220',
            'org.apache.httpcomponents:httpclient'                               : 'org.apache.httpcomponents:httpclient:4.5.14',
            'org.junit.jupiter:junit-jupiter-api'                                : 'org.junit.jupiter:junit-jupiter-api:5.10.1',
            'org.junit.jupiter:junit-jupiter-engine'                             : 'org.junit.jupiter:junit-jupiter-engine:5.10.1',
            'org.junit.platform:junit-platform-suite-api'                        : 'org.junit.platform:junit-platform-suite-api:1.10.1',
            'com.mmnaseri.utils:spring-data-mock'                                : 'com.mmnaseri.utils:spring-data-mock:2.2.0',
            'org.mockito:mockito-core'                                           : 'org.mockito:mockito-core:5.7.0',
            'net.bytebuddy:byte-buddy'                                           : 'net.bytebuddy:byte-buddy:1.14.5',
<<<<<<< HEAD
            'com.fasterxml.jackson.core:jackson-databind'                        : 'com.fasterxml.jackson.core:jackson-databind:2.15.2',
            'com.fasterxml.jackson.datatype:jackson-datatype-jsr310'             : 'com.fasterxml.jackson.datatype:jackson-datatype-jsr310:2.16.0',
=======
            'com.fasterxml.jackson.core:jackson-databind'                        : 'com.fasterxml.jackson.core:jackson-databind:2.16.0',
            'com.fasterxml.jackson.datatype:jackson-datatype-jsr310'             : 'com.fasterxml.jackson.datatype:jackson-datatype-jsr310:2.15.2',
>>>>>>> 35ec2e39
            'org.json:json'                                                      : 'org.json:json:20231013',
            'commons-io:commons-io'                                              : 'commons-io:commons-io:2.14.0',
            'org.yaml:snakeyaml'                                                 : 'org.yaml:snakeyaml:1.33',
            'org.eclipse.jgit:org.eclipse.jgit'                                  : 'org.eclipse.jgit:org.eclipse.jgit:6.7.0.202309050840-r',
            'org.zeroturnaround:zt-exec'                                         : 'org.zeroturnaround:zt-exec:1.12',
            'javax.mail:mail'                                                    : 'javax.mail:mail:1.4.7',
            'org.ini4j:ini4j'                                                    : 'org.ini4j:ini4j:0.5.4',
            'io.kubernetes:client-java'                                          : 'io.kubernetes:client-java:16.0.2',
            'io.kubernetes:client-java-api-fluent'                               : 'io.kubernetes:client-java-api-fluent:16.0.2',
            'com.graphql-java:graphql-java-spring-boot-starter-webmvc'           : 'com.graphql-java:graphql-java-spring-boot-starter-webmvc:2021-10-25T04-50-54-fbc162f',
            'com.cronutils:cron-utils'                                           : 'com.cronutils:cron-utils:9.2.1',
            'net.lingala.zip4j:zip4j'                                            : 'net.lingala.zip4j:zip4j:2.11.5',
            'net.javacrumbs.shedlock:shedlock-provider-jdbc-template'            : 'net.javacrumbs.shedlock:shedlock-provider-jdbc-template:5.10.0',
            'net.javacrumbs.shedlock:shedlock-spring'                            : 'net.javacrumbs.shedlock:shedlock-spring:5.10.0',
            'org.testcontainers:testcontainers'                                  : 'org.testcontainers:testcontainers:1.19.2',
            'org.testcontainers:vault'                                           : 'org.testcontainers:vault:1.19.1',
            'org.testcontainers:junit-jupiter'                                   : 'org.testcontainers:junit-jupiter:1.19.1',
            'org.mock-server:mockserver-netty'                                   : 'org.mock-server:mockserver-netty:5.15.0', //5.11.2
            'org.awaitility:awaitility'                                          : 'org.awaitility:awaitility:4.2.0',
            'org.apache.commons:commons-lang3'                                   : 'org.apache.commons:commons-lang3:3.13.0',
            'org.apache.commons:commons-text'                                    : 'org.apache.commons:commons-text:1.11.0',
            'com.github.tomakehurst:wiremock'                                    : 'com.github.tomakehurst:wiremock:2.27.2',
            'com.graphql-java:graphql-java-extended-scalars'                     : 'com.graphql-java:graphql-java-extended-scalars:20.2',
            'org.springframework.retry:spring-retry'                             : 'org.springframework.retry:spring-retry:2.0.1',
            'org.apache.tika:tika-core'                                          : 'org.apache.tika:tika-core:2.8.0',
            'com.amazonaws:aws-java-sdk-core'                                    : 'com.amazonaws:aws-java-sdk-core:1.12.494',
            'com.amazonaws:aws-java-sdk-sts'                                     : 'com.amazonaws:aws-java-sdk-sts:1.12.495',
            'com.amazonaws:aws-java-sdk-ecr'                                     : 'com.amazonaws:aws-java-sdk-ecr:1.12.495',
            'org.springframework.vault:spring-vault-core'                        : 'org.springframework.vault:spring-vault-core:2.3.3',
            'com.icegreen.greenmail'                                             : 'com.icegreen:greenmail:1.6.5',


            // transitive dependencies version force (freeze)
            // on next upgrade, revise if those still need to be set explicitly
            'org.junit.platform:junit-platform-engine'                          : 'org.junit.platform:junit-platform-engine:1.10.1',
            'org.junit.platform:junit-platform-commons'                          : 'org.junit.platform:junit-platform-commons:1.10.1',
            'io.swagger.core.v3:swagger-annotations'                             : 'io.swagger.core.v3:swagger-annotations:2.2.14',
            'io.swagger.core.v3:swagger-models'                                  : 'io.swagger.core.v3:swagger-models:2.2.14',
            'io.micrometer:micrometer-core'                                      : 'io.micrometer:micrometer-core:1.12.0',
            'com.squareup.okio:okio'                                             : 'com.squareup.okio:okio:3.6.0',
            'org.apache.commons:commons-compress'                                : 'org.apache.commons:commons-compress:1.24.0',
            'org.hibernate:hibernate-jpamodelgen'                                : 'org.hibernate:hibernate-jpamodelgen:5.6.15.Final'

    ]
}<|MERGE_RESOLUTION|>--- conflicted
+++ resolved
@@ -16,13 +16,8 @@
             'com.mmnaseri.utils:spring-data-mock'                                : 'com.mmnaseri.utils:spring-data-mock:2.2.0',
             'org.mockito:mockito-core'                                           : 'org.mockito:mockito-core:5.7.0',
             'net.bytebuddy:byte-buddy'                                           : 'net.bytebuddy:byte-buddy:1.14.5',
-<<<<<<< HEAD
-            'com.fasterxml.jackson.core:jackson-databind'                        : 'com.fasterxml.jackson.core:jackson-databind:2.15.2',
+            'com.fasterxml.jackson.core:jackson-databind'                        : 'com.fasterxml.jackson.core:jackson-databind:2.16.0',
             'com.fasterxml.jackson.datatype:jackson-datatype-jsr310'             : 'com.fasterxml.jackson.datatype:jackson-datatype-jsr310:2.16.0',
-=======
-            'com.fasterxml.jackson.core:jackson-databind'                        : 'com.fasterxml.jackson.core:jackson-databind:2.16.0',
-            'com.fasterxml.jackson.datatype:jackson-datatype-jsr310'             : 'com.fasterxml.jackson.datatype:jackson-datatype-jsr310:2.15.2',
->>>>>>> 35ec2e39
             'org.json:json'                                                      : 'org.json:json:20231013',
             'commons-io:commons-io'                                              : 'commons-io:commons-io:2.14.0',
             'org.yaml:snakeyaml'                                                 : 'org.yaml:snakeyaml:1.33',
