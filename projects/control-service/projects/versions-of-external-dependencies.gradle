--- conflicted
+++ resolved
@@ -18,11 +18,7 @@
             'org.mockito:mockito-core'                                           : 'org.mockito:mockito-core:5.1.0',
             'net.bytebuddy:byte-buddy'                                           : 'net.bytebuddy:byte-buddy:1.12.22',
             'com.fasterxml.jackson.core:jackson-databind'                        : 'com.fasterxml.jackson.core:jackson-databind:2.14.2',
-<<<<<<< HEAD
             'com.fasterxml.jackson.datatype:jackson-datatype-jsr310'             : 'com.fasterxml.jackson.datatype:jackson-datatype-jsr310:2.14.2',
-=======
-            'com.fasterxml.jackson.datatype:jackson-datatype-jsr310'             : 'com.fasterxml.jackson.datatype:jackson-datatype-jsr310:2.14.1',
->>>>>>> 50a6761c
             'org.json:json'                                                      : 'org.json:json:20220924',
             'commons-io:commons-io'                                              : 'commons-io:commons-io:2.11.0',
             'org.yaml:snakeyaml'                                                 : 'org.yaml:snakeyaml:1.33',
