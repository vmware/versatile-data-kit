project.ext {
    versions = [
            // include only libraries which are NOT in the Spring Boot BOM: org.springframework:spring-boot-dependencies
<<<<<<< HEAD
            'com.google.guava:guava'                                             : 'com.google.guava:guava:31.1-jre',
            'com.nimbusds:nimbus-jose-jwt'                                       : 'com.nimbusds:nimbus-jose-jwt:9.11.3',
=======
            'com.google.guava:guava'                                             : 'com.google.guava:guava:30.1.1-jre',
            'com.nimbusds:nimbus-jose-jwt'                                       : 'com.nimbusds:nimbus-jose-jwt:9.25.6',
>>>>>>> f77faec3
            // Update the ph-client to latest.
            'io.micrometer:micrometer-registry-prometheus'                       : 'io.micrometer:micrometer-registry-prometheus:1.7.2',
            'io.springfox:springfox-swagger2'                                    : 'io.springfox:springfox-swagger2:2.9.2', //3.0.0, //latest.release also works for swagger
            'io.springfox:springfox-swagger-ui'                                  : 'io.springfox:springfox-swagger-ui:2.9.2', //3.0.0
            'io.swagger:swagger-annotations'                                     : 'io.swagger:swagger-annotations:1.5.22', //1.6.2
            'org.openapitools:jackson-databind-nullable'                         : 'org.openapitools:jackson-databind-nullable:0.2.1',
            'org.influxdb:influxdb-java'                                         : 'org.influxdb:influxdb-java:2.21',
            'org.postgresql:postgresql'                                          : 'org.postgresql:postgresql:42.2.23',
            'org.projectlombok:lombok'                                           : 'org.projectlombok:lombok:1.18.24',
            'com.h2database:h2'                                                  : 'com.h2database:h2:1.4.200',
            'org.apache.httpcomponents:httpclient'                               : 'org.apache.httpcomponents:httpclient:4.5.13',
            'org.junit.jupiter:junit-jupiter-api'                                : 'org.junit.jupiter:junit-jupiter-api:5.7.2',
            'org.junit.jupiter:junit-jupiter-engine'                             : 'org.junit.jupiter:junit-jupiter-engine:5.7.2',
            'org.junit.platform:junit-platform-suite-api'                        : 'org.junit.platform:junit-platform-suite-api:1.8.1',
            'com.mmnaseri.utils:spring-data-mock'                                : 'com.mmnaseri.utils:spring-data-mock:2.2.0',
            'org.mockito:mockito-core'                                           : 'org.mockito:mockito-core:4.9.0',
            'com.fasterxml.jackson.core:jackson-databind'                        : 'com.fasterxml.jackson.core:jackson-databind:2.12.4',
            'com.fasterxml.jackson.datatype:jackson-datatype-jsr310'             : 'com.fasterxml.jackson.datatype:jackson-datatype-jsr310:2.12.4',
            'org.json:json'                                                      : 'org.json:json:20210307',
            'commons-io:commons-io'                                              : 'commons-io:commons-io:2.11.0',
            'org.yaml:snakeyaml'                                                 : 'org.yaml:snakeyaml:1.29',
            'org.eclipse.jgit:org.eclipse.jgit'                                  : 'org.eclipse.jgit:org.eclipse.jgit:5.12.0.202106070339-r',
            'org.zeroturnaround:zt-exec'                                         : 'org.zeroturnaround:zt-exec:1.12',
            'javax.mail:mail'                                                    : 'javax.mail:mail:1.4.7',
            'org.ini4j:ini4j'                                                    : 'org.ini4j:ini4j:0.5.4',
            'io.kubernetes:client-java'                                          : 'io.kubernetes:client-java:16.0.0',
            'io.kubernetes:client-java-api-fluent'                               : 'io.kubernetes:client-java-api-fluent:16.0.0',
            'com.graphql-java:graphql-java-spring-boot-starter-webmvc'           : 'com.graphql-java:graphql-java-spring-boot-starter-webmvc:2.0',
            'com.cronutils:cron-utils'                                           : 'com.cronutils:cron-utils:9.1.5',
            'net.lingala.zip4j:zip4j'                                            : 'net.lingala.zip4j:zip4j:2.9.0',
            'net.javacrumbs.shedlock:shedlock-spring'                            : 'net.javacrumbs.shedlock:shedlock-spring:4.25.0',
            'net.javacrumbs.shedlock:shedlock-provider-jdbc-template'            : 'net.javacrumbs.shedlock:shedlock-provider-jdbc-template:4.25.0',
            'org.testcontainers:testcontainers'                                  : 'org.testcontainers:testcontainers:1.17.6',
            'org.springframework.security.kerberos:spring-security-kerberos-test': 'org.springframework.security.kerberos:spring-security-kerberos-test:1.0.1.RELEASE',
            'org.mock-server:mockserver-netty'                                   : 'org.mock-server:mockserver-netty:5.1.1', //5.11.2
            'org.awaitility:awaitility'                                          : 'org.awaitility:awaitility:4.2.0',
            'org.tuckey:urlrewritefilter'                                        : 'org.tuckey:urlrewritefilter:4.0.4',
            'org.apache.commons:commons-lang3'                                   : 'org.apache.commons:commons-lang3:3.12.0',
            'org.apache.commons:commons-text'                                    : 'org.apache.commons:commons-text:1.10.0',
            'com.github.tomakehurst:wiremock'                                    : 'com.github.tomakehurst:wiremock:2.27.2',
            'com.graphql-java:graphql-java-extended-scalars'                     : 'com.graphql-java:graphql-java-extended-scalars:15.0.0',
            'org.springframework.retry:spring-retry'                             : 'org.springframework.retry:spring-retry:1.3.1',
            'org.apache.tika:tika-core'                                          : 'org.apache.tika:tika-core:2.5.0',

            // transitive dependencies version force (freeze)
            // on next upgrade, revise if those still need to be set explicitly
            'io.swagger:swagger-models'                                          : 'io.swagger:swagger-models:1.5.22', //1.6.2
            'io.micrometer:micrometer-core'                                      : 'io.micrometer:micrometer-core:1.7.2',
            'com.squareup.okio:okio'                                             : 'com.squareup.okio:okio:2.10.0',
            'org.apache.commons:commons-compress'                                : 'org.apache.commons:commons-compress:1.21',
            'org.hibernate:hibernate-jpamodelgen'                                : 'org.hibernate:hibernate-jpamodelgen:5.6.1.Final'
    ]
}<|MERGE_RESOLUTION|>--- conflicted
+++ resolved
@@ -1,13 +1,8 @@
 project.ext {
     versions = [
             // include only libraries which are NOT in the Spring Boot BOM: org.springframework:spring-boot-dependencies
-<<<<<<< HEAD
             'com.google.guava:guava'                                             : 'com.google.guava:guava:31.1-jre',
-            'com.nimbusds:nimbus-jose-jwt'                                       : 'com.nimbusds:nimbus-jose-jwt:9.11.3',
-=======
-            'com.google.guava:guava'                                             : 'com.google.guava:guava:30.1.1-jre',
             'com.nimbusds:nimbus-jose-jwt'                                       : 'com.nimbusds:nimbus-jose-jwt:9.25.6',
->>>>>>> f77faec3
             // Update the ph-client to latest.
             'io.micrometer:micrometer-registry-prometheus'                       : 'io.micrometer:micrometer-registry-prometheus:1.7.2',
             'io.springfox:springfox-swagger2'                                    : 'io.springfox:springfox-swagger2:2.9.2', //3.0.0, //latest.release also works for swagger
