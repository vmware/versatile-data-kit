.control_service_retry:
  retry_options:
    max: 1
    when:
      - always

.images:dind:
  image: docker:20.10.22
  variables:
    DOCKER_HOST: tcp://localhost:2375
    DOCKER_DRIVER: overlay2
  services:
    - docker:20.10.22-dind

# This grouping listens on changes to all code of control service
# Changes to this group should trigger runs of runs of unit and integration tests.
.control_service_code_changes: &control_service_code_change_locations
  - projects/control-service/cicd/**/*
  - projects/control-service/projects/base/**/*
  - projects/control-service/projects/model/**/*
  - projects/control-service/projects/pipelines_control_service/**/*
  - projects/control-service/projects/settings.gradle
  - projects/control-service/projects/versions-of-external-dependencies.gradle

# This grouping represents tracks changes in the helm chart
# Changes here should trigger actions like publishing images, new releases etc.
# but don't trigger unit or integration tests (without code changes)
.control_service_helm_changes: &control_service_helm_change_locations
  - projects/control-service/projects/helm_charts/pipelines-control-service/**/*

.control_service_base_build:
  image: docker:20.10.22
  variables:
    _JAVA_OPTIONS: "-Xms2048m -Xmx4096m"
  before_script:
    - apk --no-cache add openjdk17-jdk git zip curl zip py-pip
    - pip install --upgrade pip && pip install awscli

control_service_build_image:
  extends:
    - .control_service_base_build
    - .images:dind
  stage: build
  script:
    - apk --no-cache add git openjdk17-jdk
    - export TAG=$(git rev-parse --short HEAD)
    - cd projects/control-service/projects
    - ./gradlew -p ./model build publishToMavenLocal --info --stacktrace
    - ./gradlew build jacocoTestReport -x integrationTest --info --stacktrace
    - ./gradlew :pipelines_control_service:docker --info --stacktrace -Pversion=$TAG
  retry: !reference [.control_service_retry, retry_options]
  coverage: "/    - Line Coverage: ([0-9.]+)%/"
  artifacts:
    when: always
    paths:
      - ./projects/control-service/projects/*/build/reports/**
    expire_in: 1 week
    reports:
      junit: ./projects/control-service/projects/**/build/test-results/test/TEST-*.xml
  only:
    refs:
      - external_pull_requests
      - main
    changes: *control_service_code_change_locations

control_service_integration_test:
  extends: .control_service_base_build
  stage: build
  variables:
    DEPLOYMENT_K8S_KUBECONFIG: "~/.kube/config"
    DEPLOYMENT_K8S_NAMESPACE: $CICD_KUBERNETES_NAMESPACE
    CONTROL_K8S_KUBECONFIG: "~/.kube/config"
    CONTROL_K8S_NAMESPACE: $CICD_KUBERNETES_NAMESPACE
    DOCKER_REGISTRY_URL: $CICD_CONTAINER_REGISTRY_URI
    DOCKER_REGISTRY_USERNAME: $CICD_CONTAINER_REGISTRY_USER_NAME
    DOCKER_REGISTRY_PASSWORD: $CICD_CONTAINER_REGISTRY_USER_PASSWORD
    GIT_URL: $CICD_GIT_URI
    GIT_USERNAME: $CICD_GIT_USER
    GIT_PASSWORD: $CICD_GIT_PASSWORD
    GIT_USERNAME_READ_WRITE: $CICD_GIT_USER
    GIT_PASSWORD_READ_WRITE: $CICD_GIT_PASSWORD
  script:
    - cd projects/control-service/projects
    - ./gradlew -p ./model build publishToMavenLocal
    - mkdir -p ~/.kube
    - cp $KUBECONFIG ~/.kube/config
    - ./gradlew -v
    - ./gradlew projects --info
    - ./gradlew -Djdk.tls.client.protocols=TLSv1.2 :pipelines_control_service:integrationTest --info --stacktrace
  retry: !reference [.control_service_retry, retry_options]
  artifacts:
    when: always
    paths:
      - ./projects/control-service/projects/*/build/reports/**
    expire_in: 1 week
    reports:
      junit: ./projects/control-service/projects/**/build/test-results/integrationTest/TEST-*.xml
  only:
    refs:
      - external_pull_requests
      - main
    changes: *control_service_code_change_locations
  except:
    changes:
      - projects/control-service/projects/helm_charts/pipelines-control-service/version.txt

control_service_test_helm_chart:
  stage: build
  script:
    - export DESIRED_VERSION=v3.11.0 # helm version 3.11.0
    - curl https://raw.githubusercontent.com/helm/helm/master/scripts/get-helm-3 | bash
    - cd projects/control-service/projects/helm_charts/pipelines-control-service
    - helm dependency update
    - helm lint
  only:
    refs:
      - external_pull_requests
    changes: *control_service_helm_change_locations
  except:
    changes:
      - projects/control-service/projects/helm_charts/pipelines-control-service/version.txt

control_service_publish_job_base_image:
  image: docker:19.03.15
  variables:
    DOCKER_HOST: tcp://localhost:2375
    DOCKER_DRIVER: overlay2
  services:
    - docker:19.03.15-dind
  stage: publish_artifacts
  script:
    - apk add --no-cache bash
    - docker login --username "${VDK_DOCKER_REGISTRY_USERNAME}" --password "${VDK_DOCKER_REGISTRY_PASSWORD}" "${VDK_DOCKER_REGISTRY_URL}"
    - cd projects/control-service/projects/job-base-image
    - export VERSION_TAG="1.$CI_PIPELINE_ID"
    - bash -ex ./publish-job-base.sh
  retry: !reference [.control_service_retry, retry_options]
<<<<<<< HEAD
  only:
    refs:
      - main
    changes:
      - projects/control-service/projects/job-base-image/**/*
  except:
    changes:
      - projects/control-service/projects/helm_charts/pipelines-control-service/version.txt
=======
  rules:
    - if: '$CI_PIPELINE_SOURCE == "schedule"'
      when: never
    - if: '$CI_COMMIT_BRANCH == "main"'
      changes:
        - projects/control-service/projects/job-base-image/**/*
>>>>>>> a29818ee

control_service_publish_job_base_image-secure:
  image: docker:19.03.15
  variables:
    DOCKER_HOST: tcp://localhost:2375
    DOCKER_DRIVER: overlay2
  services:
    - docker:19.03.15-dind
  stage: publish_artifacts
  script:
    - apk add --no-cache bash
    - docker login --username "${VDK_DOCKER_REGISTRY_USERNAME}" --password "${VDK_DOCKER_REGISTRY_PASSWORD}" "${VDK_DOCKER_REGISTRY_URL}"
    - cd projects/control-service/projects/job-base-image-secure
    - export VERSION_TAG="1.$CI_PIPELINE_ID"
    - bash -ex ./publish-job-base.sh
  retry: !reference [.control_service_retry, retry_options]
  rules:
    - if: '$CI_PIPELINE_SOURCE == "schedule"'
      when: never
    - if: '$CI_COMMIT_BRANCH == "main"'
      changes:
        - projects/control-service/projects/job-base-image-secure/**/*

control_service_publish_job_builder_image:
  image: docker:19.03.15
  variables:
    DOCKER_HOST: tcp://localhost:2375
    DOCKER_DRIVER: overlay2
  services:
    - docker:19.03.15-dind
  stage: publish_artifacts
  script:
    - apk add --no-cache bash
    - docker login --username "${VDK_DOCKER_REGISTRY_USERNAME}" --password "${VDK_DOCKER_REGISTRY_PASSWORD}" "${VDK_DOCKER_REGISTRY_URL}"
    - cd projects/control-service/projects/job-builder
    - bash -ex ./publish-vdk-job-builder.sh
  retry: !reference [.control_service_retry, retry_options]
  rules:
    - if: '$CI_PIPELINE_SOURCE == "schedule"'
      when: never
    - if: '$CI_COMMIT_BRANCH == "main"'
      changes:
        - projects/control-service/projects/job-builder/version.txt


control_service_publish_job_builder_secure_image:
  extends: control_service_publish_job_builder_image
  script:
    - apk add --no-cache bash
    - docker login --username "${VDK_DOCKER_REGISTRY_USERNAME}" --password "${VDK_DOCKER_REGISTRY_PASSWORD}" "${VDK_DOCKER_REGISTRY_URL}"
    - cd projects/control-service/projects/job-builder-secure
    - bash -ex ./publish-vdk-job-builder-secure.sh
  retry: !reference [.control_service_retry, retry_options]
  rules:
    - if: '$CI_PIPELINE_SOURCE == "schedule"'
      when: never
    - if: '$CI_COMMIT_BRANCH == "main"'
      changes:
        - projects/control-service/projects/job-builder-secure/version.txt


control_service_publish_image:
  extends: .images:dind
  stage: publish_artifacts
  script:
    - apk add --no-cache git openjdk17-jdk
    - export TAG=$(git rev-parse --short HEAD)
    - docker login -u $VDK_DOCKER_REGISTRY_USERNAME -p $VDK_DOCKER_REGISTRY_PASSWORD
    - cd projects/control-service/projects
    - ./gradlew -p ./model build publishToMavenLocal --info --stacktrace
    - ./gradlew build --info --stacktrace
    - ./gradlew :pipelines_control_service:dockerPush --info --stacktrace -Pversion=$TAG
  retry: !reference [.control_service_retry, retry_options]
  artifacts:
    when: always
    reports:
      junit: ./projects/control-serviceprojects/**/build/test-results/test/TEST-*.xml
  rules:
    - if: '$CI_PIPELINE_SOURCE == "schedule"'
      when: never
    - if: '$CI_COMMIT_BRANCH == "main"'
      changes: [ projects/control-service/projects/helm_charts/pipelines-control-service/version.txt ]
      when: never
    - if: '$CI_COMMIT_BRANCH == "main"'
      changes: *control_service_code_change_locations
    - if: '$CI_COMMIT_BRANCH == "main"'
      changes: *control_service_helm_change_locations

control_service_publish_api_client:
  image: docker:20.10.22
  stage: publish_artifacts
  script:
    - apk add --no-cache py-pip openjdk17-jdk git python
    - pip install -U pip setuptools wheel twine
    - ./projects/control-service/projects/gradlew -p ./projects/control-service/projects/model buildPython
    - cd projects/control-service/projects/model/apidefs/datajob-api/build
    - rm -rf dist/ && cd ./python
    - python setup.py sdist --formats=gztar
    - twine upload --repository-url $PIP_REPO_UPLOAD_URL -u "$PIP_REPO_UPLOAD_USER_NAME" -p "$PIP_REPO_UPLOAD_USER_PASSWORD" dist/*tar.gz --verbose
  retry: !reference [.control_service_retry, retry_options]
  rules:
    - if: '$CI_PIPELINE_SOURCE == "schedule"'
      when: never
    - if: '$CI_COMMIT_BRANCH == "main"'
      changes:
        - projects/control-service/projects/model/apidefs/datajob-api/config-python.json

# (there are docker KDC servers that can be used for demo? but it will not work with Impala ?)
# The cockroach storage class is taken from DECC https://devhub.eng.vmware.com/console/resources/namespaces
# Go to the namespace -> StorageClass
control_service_deploy_testing_data_pipelines:
  stage: pre_release
  image: docker:20.10.22
  script:
    - apk --no-cache add bash openssl curl git gettext zip py-pip
    - pip install --upgrade pip && pip install awscli
    - export DESIRED_VERSION=v3.11.0 # helm version 3.11.0
    - curl https://raw.githubusercontent.com/helm/helm/master/scripts/get-helm-3 | bash
    - bash -ex ./projects/control-service/cicd/deploy-testing-pipelines-service.sh
  retry: !reference [.control_service_retry, retry_options]
  rules:
    - if: '$CI_COMMIT_BRANCH == "main"'
      changes: [ projects/control-service/projects/helm_charts/pipelines-control-service/version.txt ]
      when: never
    - if: '$CI_COMMIT_BRANCH == "main"'
      changes: *control_service_code_change_locations
    - if: '$CI_COMMIT_BRANCH == "main"'
      changes: *control_service_helm_change_locations

# vdk-heartbeat source: https://github.com/vmware/versatile-data-kit/tree/main/projects/vdk-heartbeat
control_service_post_deployment_test:
  stage: pre_release_test
  image: python:3.7
  script:
    - set -x
    - pip install quickstart-vdk
    - pip install vdk-heartbeat[trino]
    - vdk version
    - export VDKCLI_OAUTH2_REFRESH_TOKEN=$VDK_API_TOKEN
    - export VDK_HEARTBEAT_OP_ID="vdkcs-$CI_PIPELINE_ID"
    - vdk-heartbeat -f projects/control-service/cicd/post_deploy_test_heartbeat_config.ini
  retry: !reference [.control_service_retry, retry_options]
  rules:
    - if: '$CI_COMMIT_BRANCH == "main"'
      changes: [ projects/control-service/projects/helm_charts/pipelines-control-service/version.txt ]
      when: never
    - if: '$CI_COMMIT_BRANCH == "main"'
      changes: *control_service_code_change_locations
    - if: '$CI_COMMIT_BRANCH == "main"'
      changes: *control_service_helm_change_locations

control_service_release:
  image: docker:20.10.22
  stage: release
  script:
    - apk --no-cache add bash openssl curl git
    - export IMAGE_TAG="$(git rev-parse --short HEAD)"
    - export DESIRED_VERSION=v3.11.0 # helm version 3.11.0
    - export CHART_NAME=pipelines-control-service
    - export CHART_VERSION="$(cat projects/control-service/projects/helm_charts/$CHART_NAME/version.txt | grep -o '^[0-9]\+\.[0-9]\+').$CI_PIPELINE_ID"
    - curl https://raw.githubusercontent.com/helm/helm/master/scripts/get-helm-3 | bash
    - helm plugin install https://github.com/chartmuseum/helm-push --version 0.10.0
    - helm plugin install https://github.com/thynquest/helm-pack --version 0.2.2
    - cd projects/control-service/projects/helm_charts
    - bash -ex ../../cicd/release-pipelines-service.sh
  retry: !reference [.control_service_retry, retry_options]
  rules:
    - if: '$CI_PIPELINE_SOURCE == "schedule"'
      when: never
    - if: '$CI_COMMIT_BRANCH == "main"'
      changes: *control_service_code_change_locations
    - if: '$CI_COMMIT_BRANCH == "main"'
      changes: *control_service_helm_change_locations

# TODO: automatically rebuild image on vdk-heartbeat change
# We are using an old version of docker here because we get error on the newest version which at the time was tag=20.10.22
control_service_vdk_heartbeat_release:
  image: docker:19.03.15
  services:
    - docker:19.03.15-dind
  variables:
    DOCKER_HOST: tcp://localhost:2375
    DOCKER_DRIVER: overlay2
    DOCKER_TLS_CERTDIR: ""
  stage: release
  script:
    - export CHART_NAME=pipelines-control-service
    - export CHART_VERSION=$(cat projects/control-service/projects/helm_charts/$CHART_NAME/version.txt | grep -o '^[0-9]\+\.[0-9]\+').$CI_PIPELINE_ID
    - export VDK_HEARTBEAT_TEST_NAME=$CHART_NAME-integration-tests:$CHART_VERSION
    - export VDK_HEARTBEAT_IMAGE_NAME="$VDK_DOCKER_REGISTRY_URL/$VDK_HEARTBEAT_TEST_NAME"
    - docker login $VDK_DOCKER_REGISTRY_URL --username $VDK_DOCKER_REGISTRY_USERNAME --password $VDK_DOCKER_REGISTRY_PASSWORD
    - cd projects/control-service/cicd
    - docker build --tag $VDK_HEARTBEAT_IMAGE_NAME -f Dockerfile.vdk.heartbeat .
    - docker push $VDK_HEARTBEAT_IMAGE_NAME
  retry: !reference [.control_service_retry, retry_options]
  rules:
    - if: '$CI_PIPELINE_SOURCE == "schedule"'
      when: never
    - if: '$CI_COMMIT_BRANCH == "main"'
      changes: *control_service_code_change_locations
    - if: '$CI_COMMIT_BRANCH == "main"'
      changes: *control_service_helm_change_locations<|MERGE_RESOLUTION|>--- conflicted
+++ resolved
@@ -135,23 +135,12 @@
     - export VERSION_TAG="1.$CI_PIPELINE_ID"
     - bash -ex ./publish-job-base.sh
   retry: !reference [.control_service_retry, retry_options]
-<<<<<<< HEAD
-  only:
-    refs:
-      - main
-    changes:
-      - projects/control-service/projects/job-base-image/**/*
-  except:
-    changes:
-      - projects/control-service/projects/helm_charts/pipelines-control-service/version.txt
-=======
   rules:
     - if: '$CI_PIPELINE_SOURCE == "schedule"'
       when: never
     - if: '$CI_COMMIT_BRANCH == "main"'
       changes:
         - projects/control-service/projects/job-base-image/**/*
->>>>>>> a29818ee
 
 control_service_publish_job_base_image-secure:
   image: docker:19.03.15
