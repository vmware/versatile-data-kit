# Copyright 2021 VMware, Inc.
# SPDX-License-Identifier: Apache-2.0
import json
import logging
from typing import List

from ecs_logging import StdlibFormatter
from vdk.api.plugin.hook_markers import hookimpl
from vdk.api.plugin.plugin_registry import IPluginRegistry
from vdk.internal.builtin_plugins.run.job_context import JobContext
from vdk.internal.core.statestore import CommonStoreKeys


class EcsJsonFormatter(StdlibFormatter):
    def __init__(self, job_name, attempt_id, *args, **kwargs):
        super().__init__(self, *args, **kwargs)
        self.job_name = job_name
        self.attempt_id = attempt_id

    def format(self, record):
<<<<<<< HEAD
        result = self.format_to_ecs(record)

        # fix the names of some fields and then remove their duplicates
        result["level"] = result["log"]["level"].upper()
        result["lineno"] = result["log"]["origin"]["file"]["line"]
        result["filename"] = result["log"]["origin"]["file"]["name"]
        result["modulename"] = result["log"]["logger"]
        result["funcname"] = result["log"]["origin"]["function"]
        if "error" in result:
            result["error.message"] = result["error"]["message"]
            result["error.stack_trace"] = result["error"]["stack_trace"]
            result["error.type"] = result["error"]["type"]

            result.pop("error")

        result.pop("log")
        result.pop("process")

        # bind extra fields
        result["jobname"] = self.job_name
        result["attemptid"] = self.attempt_id

        return json.dumps(result)
=======
        """
        This method closely follows the cpython implementation of Formatter.format with some particular differences,
        namely that any exceptions and any relevant stack trace and appended as part of the message, and that the
        message has any newlines and double quotes in it escaped.
        For comparison see here:
        https://github.com/python/cpython/blob/96cf5a63d2dbadaebf236362b4c7c09c51fda55c/Lib/logging/__init__.py#L668
        """
        message = record.getMessage()
        if self.usesTime():
            record.asctime = self.formatTime(record, self.datefmt)
        #
        if record.exc_info:
            # Cache the traceback text to avoid converting it multiple times
            # (it's constant anyway)
            if not record.exc_text:
                record.exc_text = self.formatException(record.exc_info)
        if record.exc_text:
            if message[-1:] != "\n":
                message += "\n"
            message = message + record.exc_text
        if record.stack_info:
            if message[-1:] != "\n":
                message += "\n"
            message += self.formatStack(record.stack_info)
        record.message = json.dumps(message)[
            1:-1
        ]  # json.dumps returns the string with double quotes around it so we slice it
        return self.formatMessage(record)
>>>>>>> 60e5be09


@hookimpl(tryfirst=True)
def vdk_start(plugin_registry: IPluginRegistry, command_line_args: List):
    for handler in logging.getLogger().handlers:
        handler.setFormatter(
            EcsJsonFormatter(
                job_name="",
                attempt_id="",
                exclude_fields=[
                    "ecs",
                ],
            )
        )


@hookimpl(trylast=True)
def initialize_job(context: JobContext) -> None:
    attempt_id = context.core_context.state.get(CommonStoreKeys.ATTEMPT_ID)
    job_name = context.name

    for handler in logging.getLogger().handlers:
        handler.setFormatter(
            EcsJsonFormatter(
                job_name=job_name,
                attempt_id=attempt_id,
                exclude_fields=[
                    "ecs",
                ],
            )
        )<|MERGE_RESOLUTION|>--- conflicted
+++ resolved
@@ -12,13 +12,12 @@
 
 
 class EcsJsonFormatter(StdlibFormatter):
-    def __init__(self, job_name, attempt_id, *args, **kwargs):
-        super().__init__(self, *args, **kwargs)
-        self.job_name = job_name
-        self.attempt_id = attempt_id
+    def __init__(self, job_name, attempt_id):
+        super().__init__()
+        self.__job_name = job_name
+        self.__attempt_id = attempt_id
 
     def format(self, record):
-<<<<<<< HEAD
         result = self.format_to_ecs(record)
 
         # fix the names of some fields and then remove their duplicates
@@ -36,42 +35,13 @@
 
         result.pop("log")
         result.pop("process")
+        result.pop("ecs")
 
         # bind extra fields
-        result["jobname"] = self.job_name
-        result["attemptid"] = self.attempt_id
+        result["jobname"] = self.__job_name
+        result["attemptid"] = self.__attempt_id
 
         return json.dumps(result)
-=======
-        """
-        This method closely follows the cpython implementation of Formatter.format with some particular differences,
-        namely that any exceptions and any relevant stack trace and appended as part of the message, and that the
-        message has any newlines and double quotes in it escaped.
-        For comparison see here:
-        https://github.com/python/cpython/blob/96cf5a63d2dbadaebf236362b4c7c09c51fda55c/Lib/logging/__init__.py#L668
-        """
-        message = record.getMessage()
-        if self.usesTime():
-            record.asctime = self.formatTime(record, self.datefmt)
-        #
-        if record.exc_info:
-            # Cache the traceback text to avoid converting it multiple times
-            # (it's constant anyway)
-            if not record.exc_text:
-                record.exc_text = self.formatException(record.exc_info)
-        if record.exc_text:
-            if message[-1:] != "\n":
-                message += "\n"
-            message = message + record.exc_text
-        if record.stack_info:
-            if message[-1:] != "\n":
-                message += "\n"
-            message += self.formatStack(record.stack_info)
-        record.message = json.dumps(message)[
-            1:-1
-        ]  # json.dumps returns the string with double quotes around it so we slice it
-        return self.formatMessage(record)
->>>>>>> 60e5be09
 
 
 @hookimpl(tryfirst=True)
@@ -81,9 +51,6 @@
             EcsJsonFormatter(
                 job_name="",
                 attempt_id="",
-                exclude_fields=[
-                    "ecs",
-                ],
             )
         )
 
@@ -98,8 +65,6 @@
             EcsJsonFormatter(
                 job_name=job_name,
                 attempt_id=attempt_id,
-                exclude_fields=[
-                    "ecs",
-                ],
+                exclude_fields=["ecs", "process"],
             )
         )