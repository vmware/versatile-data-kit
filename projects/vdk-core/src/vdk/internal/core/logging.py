--- conflicted
+++ resolved
@@ -31,12 +31,7 @@
     Note that these will not be automatically included in the output log and must be processed downstream by
     something like vdk-structlog.
     """
-<<<<<<< HEAD
     def process(self, msg: str, kwargs: dict):
-=======
-
-    def process(self, msg, kwargs):
->>>>>>> a97d30ad
         # merge bound extra dict with existing extra dict if any
         if "extra" in kwargs:
             kwargs["extra"] = {**self.extra, **kwargs["extra"]}
