# Copyright 2021-2024 VMware, Inc.
# SPDX-License-Identifier: Apache-2.0
import json
import logging
import math
import os
import pathlib
import re
import sys
from typing import cast
from typing import Dict
from typing import List
from typing import Optional

import click
from vdk.internal.builtin_plugins.config import vdk_config
from vdk.internal.builtin_plugins.config.job_config import JobConfig
from vdk.internal.builtin_plugins.run import job_input_error_classifier
from vdk.internal.builtin_plugins.run.data_job import DataJobFactory
from vdk.internal.builtin_plugins.run.execution_results import ExecutionResult
from vdk.internal.builtin_plugins.run.execution_tracking import (
    ExecutionTrackingPlugin,
)
from vdk.internal.builtin_plugins.version import version
from vdk.internal.core import errors
from vdk.internal.core.context import CoreContext
from vdk.internal.core.errors import VdkConfigurationError

log = logging.getLogger(__name__)


class CliRunImpl:
    def __init__(self, job_factory: DataJobFactory = None):
        self.__job_factory = job_factory if job_factory else DataJobFactory()

    @staticmethod
    def __validate_and_parse_args(arguments: str) -> Optional[Dict]:
        try:
            if arguments:
                return json.loads(arguments)
            else:
                return None
        except Exception as e:
            log.error(
                "\n".join(
                    [
                        "Failed to validate job arguments.",
                        errors.MSG_WHY_FROM_EXCEPTION(e),
                    ]
                )
            )
            errors.report_and_rethrow(errors.ResolvableBy.USER_ERROR, e)

    @staticmethod
    def __split_into_chunks(exec_steps: List, chunks: int) -> List:
        """
        Generator that splits the list of execution steps into sequential
        sub-lists.
        :param exec_steps: the list of execution steps
        :param chunks: the number of sublists that need to be produced
        :return: a list of the sub-lists produced
        """
        quotient, remainder = divmod(len(exec_steps), chunks)
        for i in range(chunks):
            subsequent_iteration = (quotient + 1) * (
                i if i < remainder else remainder
            ) + quotient * (0 if i < remainder else i - remainder)
            yield exec_steps[
                subsequent_iteration : subsequent_iteration
                + (quotient + 1 if i < remainder else quotient)
            ]

    @staticmethod
    def __warn_on_python_version_disparity(
        context: CoreContext, job_directory: pathlib.Path
    ):
        log_config_type = context.configuration.get_value(vdk_config.LOG_CONFIG)
        if log_config_type == "LOCAL":
            # Get the local python installation's version.
            python_env_version = sys.version_info
            local_py_version = f"{python_env_version.major}.{python_env_version.minor}"

            # Get the python_version set in the config.ini if any.
            job_path = job_directory.resolve()
            try:
                config = JobConfig(data_job_path=job_path)
            except VdkConfigurationError as e:
                log.info(
                    f"An exception occurred while loading job configuration. Error was {e}"
                )
                return
            configured_python_version = config.get_python_version()

            if not configured_python_version:
                return

            pattern = r"^\d+\.\d+"
            version_match = re.match(pattern, configured_python_version)

            if version_match:
                extracted_configured_version = version_match.group()
                if extracted_configured_version != local_py_version:
                    log.warning(
                        f"""
                        {os.linesep + (' ' * 20) + ('*' * 80)}
                        Python version mismatch between local python and configure python.
                        The Python version specified in the job's config.ini file  is ({configured_python_version})
                        while the local python version used to execute the data job is ({local_py_version}).

                        Developing a data job using one Python version and deploying
                        it with a different version can result in unexpected and
                        difficult-to-troubleshoot errors like module incompatibilities, or
                        unexpected behavior during execution.

                        To resolve this issue, ensure that the Python version
                        specified in the python_version property of the config.ini file matches
                        the Python version of your execution environment by either editing the
                        python_version property in config.ini, or switching local environment
                        to a matching version of python.
                        {os.linesep + (' ' * 20) + ('*' * 80)}
                        """
                    )

    def __log_exec_result(self, execution_result: ExecutionResult) -> None:
        # On some platforms, if the size of a string is too large, the
        # logging module starts throwing OSError: [Errno 40] Message too long,
        # so it is safer if we split large strings into smaller chunks.
        string_exec_result = str(execution_result)
        if len(string_exec_result) > 5000:
            temp_exec_result = json.loads(string_exec_result)
            steps = temp_exec_result.pop("steps_list")

            log.info(
                f"Data Job execution summary: {json.dumps(temp_exec_result, indent=2)}"
            )

            chunks = math.ceil(len(string_exec_result) / 5000)
            for i in self.__split_into_chunks(exec_steps=steps, chunks=chunks):
                log.info(f"Execution Steps: {json.dumps(i, indent=2)}")

        else:
            log.info(f"Data Job execution summary: {execution_result}")

    @staticmethod
    def __log_short_exec_result(execution_result):
        log.info(
<<<<<<< HEAD
            "Job execution result: " + execution_result.status.upper() + "\n" +
            "Steps list:\n" +
            "".join(
                [step.name + " - " + step.status.upper() + "\n" for step in execution_result.steps_list]
=======
            "Short job summary:\n"
            + "Job status: "
            + execution_result.status.upper()
            + "\n"
            "Steps list:\n"
            + "".join(
                [
                    step.name + " - " + step.status.upper() + "\n"
                    for step in execution_result.steps_list
                ]
>>>>>>> dd916d25
            )
        )

    def create_and_run_data_job(
        self,
        context: CoreContext,
        data_job_directory: pathlib.Path,
        arguments: Optional[str],
    ):
        log.info(f"Run job with directory {data_job_directory}")
        context.plugin_registry.load_plugin_with_hooks_impl(ExecutionTrackingPlugin())

        self.__warn_on_python_version_disparity(
            context=context, job_directory=data_job_directory
        )

        job = self.__job_factory.new_datajob(
            data_job_directory=data_job_directory, core_context=context
        )
        args = self.__validate_and_parse_args(arguments)

        execution_result = None
        try:
            execution_result = job.run(args)
            if context.configuration.get_value("LOG_EXECUTION_RESULT"):
                self.__log_exec_result(execution_result)
            else:
                self.__log_short_exec_result(execution_result)

        except BaseException as e:
            log.error(
                "\n".join(
                    [
                        "Failed executing job.",
                        errors.MSG_WHY_FROM_EXCEPTION(e),
                        " Most likely a prerequisite or plugin of one of the key VDK components failed, see"
                        + " logs for details and ensure the prerequisite for the failed component.",
                    ]
                )
            )
            errors.report_and_rethrow(
                job_input_error_classifier.whom_to_blame(
                    e, __file__, data_job_directory
                ),
                e,
            )
        if execution_result.is_failed() and execution_result.get_exception_to_raise():
            raise execution_result.get_exception_to_raise()


@click.command(
    help="Run a Data Job. "
    """
     Examples:

     \b
     # This will run the Data Job from directory example-job (it takes a few minutes)
     vdk run /home/user/data-jobs/example-job
     \b
     # Run data job with arguments.
     vdk run example-job --arguments '{"key1": "value1","key2": "value2"}'

"""
)
@click.argument(
    "data_job_directory",
    type=click.Path(exists=True, file_okay=False, dir_okay=True, resolve_path=True),
)
@click.option(
    "--arguments",
    type=click.STRING,
    required=False,
    help="Pass arguments. "
    "Those arguments will be passed to each step. "
    "Must be in valid JSON format. "
    "Arguments are passed to each step. "
    "They can be used as parameters in SQL queries and will be replaced automatically."
    "Properties can also be specified as parameters in SQL, arguments would have higher priority for the same key.",
)
@click.pass_context
def run(ctx: click.Context, data_job_directory: str, arguments: str) -> None:
    """
    Entry point of the CLI run. It start a run (execution) of a data job.
    """
    log.info(
        f"Versatile Data Kit (VDK){os.linesep}{version.get_version_info()}{os.linesep + '-' * 80}"
    )
    context: CoreContext = cast(CoreContext, ctx.obj)
    run_impl = CliRunImpl()
    run_impl.create_and_run_data_job(
        context, pathlib.Path(data_job_directory), arguments
    )<|MERGE_RESOLUTION|>--- conflicted
+++ resolved
@@ -144,23 +144,13 @@
     @staticmethod
     def __log_short_exec_result(execution_result):
         log.info(
-<<<<<<< HEAD
             "Job execution result: " + execution_result.status.upper() + "\n" +
             "Steps list:\n" +
             "".join(
-                [step.name + " - " + step.status.upper() + "\n" for step in execution_result.steps_list]
-=======
-            "Short job summary:\n"
-            + "Job status: "
-            + execution_result.status.upper()
-            + "\n"
-            "Steps list:\n"
-            + "".join(
                 [
                     step.name + " - " + step.status.upper() + "\n"
                     for step in execution_result.steps_list
                 ]
->>>>>>> dd916d25
             )
         )
 
