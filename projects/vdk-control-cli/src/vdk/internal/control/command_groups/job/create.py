# Copyright 2021-2023 VMware, Inc.
# SPDX-License-Identifier: Apache-2.0
import logging
import os
import pathlib
from typing import Optional
from typing import Tuple

import click
from taurus_datajob_api import ApiException
from taurus_datajob_api import DataJob
from taurus_datajob_api import DataJobConfig
from taurus_datajob_api import DataJobSchedule
from vdk.internal.control.command_groups.job.download_key import JobDownloadKey
from vdk.internal.control.configuration.defaults_config import load_default_team_name
from vdk.internal.control.configuration.vdk_config import VDKConfig
from vdk.internal.control.exception.vdk_exception import VDKException
from vdk.internal.control.job.job_config import JobConfig
from vdk.internal.control.rest_lib.factory import ApiClientFactory
from vdk.internal.control.rest_lib.rest_client_errors import ApiClientErrorDecorator
from vdk.internal.control.utils import cli_utils

log = logging.getLogger(__name__)


class JobCreate:
    def __init__(self, rest_api_url: str):
        self.__rest_api_url = rest_api_url
        self.__vdk_config = VDKConfig()

    @ApiClientErrorDecorator()
    def create_job(
        self,
        name: str,
        team: str,
        path: str,
        cloud: bool,
        local: bool,
<<<<<<< HEAD
        sample_job_directory=None,
=======
        sample_job_directory: pathlib.Path = None,
>>>>>>> ae16f4a1
    ) -> None:
        self.__validate_job_name(name)
        if local:
            self.validate_job_path(path, name)

        if cloud:
            self.__create_cloud_job(team, name)
        if local:
            job_path = self.__get_job_path(path, name)
            self.__create_local_job(team, name, job_path, sample_job_directory)
            if cloud:
                self.__download_key(team, name, path)

    def __create_cloud_job(self, team: str, name: str) -> None:
        jobs_api = ApiClientFactory(self.__rest_api_url).get_jobs_api()
        job_config = DataJobConfig(schedule=DataJobSchedule())
        # TODO: currently there's bug and description is not persisted, so it's not exposed to CLI for now
        job = DataJob(job_name=name, team=team, description="", config=job_config)
        log.debug(f"Create data job {name} of team {team}: {job}")
        try:
            jobs_api.data_job_create(team_name=team, data_job=job, name=name)
        except ApiException as e:
            if e.status == 409:
                log.warning(
                    f"Data Job with name {name} already exists in cloud runtime."
                )
            else:
                raise
        log.info(
            f"Data Job with name {name} created and registered in cloud runtime by Control Service."
        )

    def __create_local_job(
<<<<<<< HEAD
        self, team: str, name: str, job_path: str, sample_job_directory
=======
        self, team: str, name: str, job_path: str, sample_job_directory: pathlib.Path
>>>>>>> ae16f4a1
    ) -> None:
        sample_job = self.__create_sample_job_dir(sample_job_directory)
        log.debug(f"Create sample job from directory: {sample_job} into {job_path}")
        cli_utils.copy_directory(sample_job, job_path)
        local_config = JobConfig(job_path)
        if not local_config.set_team_if_exists(team):
            log.warning(f"Failed to write Data Job team {team} in config.ini.")
        log.info(f"Data Job with name {name} created locally in {job_path}.")

<<<<<<< HEAD
    def __create_sample_job_dir(self, sample_job_module):
=======
    def __create_sample_job_dir(self, sample_job_directory: pathlib.Path):
>>>>>>> ae16f4a1
        """
        This method generates the directory for the sample job which will be created when invoking `vdk create`.
        Its control flow is as follows:
         - if the configuration variable VDK_CONTROL_SAMPLE_JOB_DIRECTORY is set, it takes precedent over
         everything else
<<<<<<< HEAD
         - next, if a sample_job_module is passed to the method by its invoking class, it takes precedent next; the
=======
         - next, if a sample_job_directory is passed to the method by its invoking class, it takes precedent next; the
>>>>>>> ae16f4a1
         purpose of this is to allow plugins and extensions to set a new default sample job, but still not overwrite
         one which was set by the user
         - finally, the default sample job is used

<<<<<<< HEAD
        :param sample_job_module: a Python module containing the files for a sample job
=======
        :param sample_job_directory: a Python module containing the files for a sample job
>>>>>>> ae16f4a1
        :return: an absolute path in the current environment where the sample job is so the files located there can
        be copied over to the target directory when creating a new job
        """
        if self.__vdk_config.sample_job_directory:
            return self.__vdk_config.sample_job_directory

<<<<<<< HEAD
        if not sample_job_module:
            import vdk.internal.control.job.sample_job

            template_module_path = vdk.internal.control.job.sample_job.__path__._path[0]
            sample_job_dir = os.path.abspath(template_module_path)
        else:
            template_module_path = sample_job_module.__path__._path[0]
            sample_job_dir = os.path.abspath(template_module_path)
        return sample_job_dir
=======
        if sample_job_directory:
            return sample_job_directory

        import vdk.internal.control.job.sample_job

        template_module_path = vdk.internal.control.job.sample_job.__path__._path[0]

        return os.path.abspath(template_module_path)
>>>>>>> ae16f4a1

    def __download_key(self, team, name, path):
        job_download_key = JobDownloadKey(self.__rest_api_url)
        try:
            log.info("Will download keytab of the job now ...")
            job_download_key.download(team, name, path)
        except Exception as e:
            log.warning(
                VDKException(
                    what=f"Could not download keytab for data job: {name}",
                    why=f"Error is: {e}",
                    consequence="Local execution of the job might fail since the job may not have permissions to some resources",
                    countermeasure="Try to manually download the data job keytab with vdk",
                ).message
            )

    def validate_job_path(self, path: str, name: str) -> None:
        self.__get_job_path(path, name)

    @staticmethod
    def __get_job_path(path: str, name: str) -> str:
        if path is None:
            path = os.path.abspath(".")
        log.debug(f"Parent path of job is {path}")
        if not os.path.isdir(path):
            raise VDKException(
                what=f"Cannot create job at passed as argument path (job directory): {path} ",
                why=f"The directory does not exist.",
                consequence="Cannot create the data job as it's used to place inside the data job directory.",
                countermeasure="Create the missing directories "
                "OR change --path location "
                "OR skip creating sample job with --no-sample option",
            )

        job_path = os.path.join(path, name)
        if os.path.exists(job_path):
            raise VDKException(
                what=f"Cannot create job at given job path: {job_path}",
                why=f"Target job directory already exists.",
                consequence="Cannot create the new job.",
                countermeasure="Delete/move directory or change --path location",
            )
        return job_path

    @staticmethod
    def __validate_job_name(job_name: str) -> None:
        countermeasure_str = (
            "Ensure that the job name is between 5 and 45 characters long, "
            "that it contains only alphanumeric characters and dashes, "
            "that it contains no uppercase characters, and that it begins with a letter."
        )
        name_without_dashes = "".join(
            [char if char != "-" else "" for char in job_name]
        )
        # tests if the name without dashes contains only alphanumeric symbols
        if not name_without_dashes.isalnum():
            raise VDKException(
                what=f"Cannot create job with name: {job_name}.",
                why="Job name must only contain alphanumerical symbols and dashes.",
                consequence="Cannot create the new job.",
                countermeasure=countermeasure_str,
            )
        # tests if name is lowercase
        name_without_dashes_or_nums = "".join(
            [char if char.isalpha() else "" for char in name_without_dashes]
        )
        if not all(
            [char.islower() for char in name_without_dashes_or_nums]
        ):  # check if all symbols are lowercase
            raise VDKException(
                what=f"Cannot create job with name: {job_name}.",
                why="Job name must only contain lowercase symbols.",
                consequence="Cannot create the new job.",
                countermeasure=countermeasure_str,
            )
        # tests if length is between 5 and 45
        if len(job_name) < 5 or len(job_name) > 45:
            raise VDKException(
                what=f"Cannot create job with name: {job_name}.",
                why="Job name length must be within 5 to 45 characters.",
                consequence="Cannot create the new job.",
                countermeasure=countermeasure_str,
            )
        # tests if name starts with a letter
        if not job_name[0].isalpha():
            raise VDKException(
                what=f"Cannot create job with name: {job_name}.",
                why="Job name must begin with a letter.",
                consequence="Cannot create the new job.",
                countermeasure=countermeasure_str,
            )


# Below is the definition of the CLI API/UX users will be interacting
# Above is the actual implementation of the operations


@click.command(
    help="""Create a new Data Job in cloud and/or locally.

Examples:

\b
# Simplest form which will prompt for necessary info:
# It will create it locally and created in cloud
# only if there is a Control Service configured.
vdk create

\b
# Create data job in cloud runtime registering it in the Control Service.
# This will make it possible to use Control Service functionalities.
vdkcli create --cloud

\b
# Create local data job folder (from a sample).
vdkcli create --local

\b
# You can also specify both - in this case it will create it locally and in cloud
vdkcli create --local --cloud

\b
# Create a Data Job without prompts by specifying all necessary fields
# This will create a Data Job with name "example" that belongs to team 'super-team'
# and create a sample template of the job in /home/user/data-jobs/example-job
vdk create -n example-job -t super-team -p /home/user/data-jobs

"""
)
@click.option(
    "-n",
    "--name",
    type=click.STRING,
    help="The data job name. It must be between 6 and 45 characters: lowercase or dash.",
)
@click.option(
    "-t",
    "--team",
    type=click.STRING,
    default=load_default_team_name(),
    help="The team name to which the job should belong to.",
)
@click.option(
    "-p",
    "--path",
    type=click.Path(exists=False, resolve_path=True),
    help="The path to the parent directory of the Data Job."
    " If none specified it will use the current working directory."
    " New directory using job name will be created inside that path with sample job (unless --no-sample is used)."
    " Otherwise the keytab for the job will be placed into the directory.",
)
@click.option(
    "--cloud",
    "--no-sample",
    "--no-template",
    type=click.STRING,
    is_flag=True,
    default=None,
    help="Will not create sample job on local file system (--path parameter is ignored in this case). "
    "Will only register it in the cloud Control service."
    "--no-sample and --no-template are deprecated. Prefer to use --cloud.",
)
@click.option(
    "--local",
    type=click.STRING,
    is_flag=True,
    default=None,
    help="Create sample job on local file system (--path parameter is required in this case).",
)
@cli_utils.rest_api_url_option()
def create(
    name: str,
    team: str,
    path: str,
    cloud: Optional[bool],
    local: Optional[bool],
    rest_api_url: str,
) -> None:
    cmd = JobCreate(rest_api_url)

    cloud, local = __determine_cloud_local_flags(cloud, local, rest_api_url)

    if cloud:
        cli_utils.check_rest_api_url(rest_api_url)

    name = cli_utils.get_or_prompt("Job Name", name)
    team = cli_utils.get_or_prompt("Job Team", team)
    if local:
        path = cli_utils.get_or_prompt(
            "Path to where sample data job will be created locally",
            path,
            os.path.abspath("."),
        )
        cmd.validate_job_path(path, name)

    cmd.create_job(name, team, path, cloud, local)
    pass


def __determine_cloud_local_flags(
    cloud: Optional[bool], local: Optional[bool], rest_api_url: str
) -> Tuple[bool, bool]:
    # determine if we are running create in local or in cloud or in both modes
    # local would only create sample job
    # cloud would only create job in Control Service
    # both - would do both
    # if user has explicitly passed cloud and not local we create only job on cloud
    if cloud and local is None:
        local = False
    # if user has explicitly passed local and not cloud we create job only locally
    if local and cloud is None:
        cloud = False
    # otherwise if user have not specified anything we create job on cloud if rest api url is set only and locally
    # always.
    if cloud is None:
        cloud = rest_api_url is not None and rest_api_url != ""
    if local is None:
        local = True
    return cloud, local<|MERGE_RESOLUTION|>--- conflicted
+++ resolved
@@ -36,11 +36,7 @@
         path: str,
         cloud: bool,
         local: bool,
-<<<<<<< HEAD
-        sample_job_directory=None,
-=======
         sample_job_directory: pathlib.Path = None,
->>>>>>> ae16f4a1
     ) -> None:
         self.__validate_job_name(name)
         if local:
@@ -74,11 +70,7 @@
         )
 
     def __create_local_job(
-<<<<<<< HEAD
-        self, team: str, name: str, job_path: str, sample_job_directory
-=======
         self, team: str, name: str, job_path: str, sample_job_directory: pathlib.Path
->>>>>>> ae16f4a1
     ) -> None:
         sample_job = self.__create_sample_job_dir(sample_job_directory)
         log.debug(f"Create sample job from directory: {sample_job} into {job_path}")
@@ -88,47 +80,24 @@
             log.warning(f"Failed to write Data Job team {team} in config.ini.")
         log.info(f"Data Job with name {name} created locally in {job_path}.")
 
-<<<<<<< HEAD
-    def __create_sample_job_dir(self, sample_job_module):
-=======
     def __create_sample_job_dir(self, sample_job_directory: pathlib.Path):
->>>>>>> ae16f4a1
         """
         This method generates the directory for the sample job which will be created when invoking `vdk create`.
         Its control flow is as follows:
          - if the configuration variable VDK_CONTROL_SAMPLE_JOB_DIRECTORY is set, it takes precedent over
          everything else
-<<<<<<< HEAD
-         - next, if a sample_job_module is passed to the method by its invoking class, it takes precedent next; the
-=======
          - next, if a sample_job_directory is passed to the method by its invoking class, it takes precedent next; the
->>>>>>> ae16f4a1
          purpose of this is to allow plugins and extensions to set a new default sample job, but still not overwrite
          one which was set by the user
          - finally, the default sample job is used
 
-<<<<<<< HEAD
-        :param sample_job_module: a Python module containing the files for a sample job
-=======
         :param sample_job_directory: a Python module containing the files for a sample job
->>>>>>> ae16f4a1
         :return: an absolute path in the current environment where the sample job is so the files located there can
         be copied over to the target directory when creating a new job
         """
         if self.__vdk_config.sample_job_directory:
             return self.__vdk_config.sample_job_directory
 
-<<<<<<< HEAD
-        if not sample_job_module:
-            import vdk.internal.control.job.sample_job
-
-            template_module_path = vdk.internal.control.job.sample_job.__path__._path[0]
-            sample_job_dir = os.path.abspath(template_module_path)
-        else:
-            template_module_path = sample_job_module.__path__._path[0]
-            sample_job_dir = os.path.abspath(template_module_path)
-        return sample_job_dir
-=======
         if sample_job_directory:
             return sample_job_directory
 
@@ -137,7 +106,6 @@
         template_module_path = vdk.internal.control.job.sample_job.__path__._path[0]
 
         return os.path.abspath(template_module_path)
->>>>>>> ae16f4a1
 
     def __download_key(self, team, name, path):
         job_download_key = JobDownloadKey(self.__rest_api_url)
