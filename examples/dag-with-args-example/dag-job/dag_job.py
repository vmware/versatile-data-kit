# Copyright 2021-2023 VMware, Inc.
# SPDX-License-Identifier: Apache-2.0
from vdk.plugin.dag.dag_runner import DagInput


JOBS_RUN_ORDER = [
    {
        "job_name": "ingest-job-table-one",
        "team_name": "my-team",
        "fail_dag_on_error": True,
        "arguments": {
            "db_table": "test_dag_one",
            "db_schema": "default",
        },
        "depends_on": [],
    },
    {
        "job_name": "ingest-job-table-two",
        "team_name": "my-team",
        "fail_dag_on_error": True,
        "arguments": {
            "db_table": "test_dag_two",
            "db_schema": "default",
        },
        "depends_on": [],
    },
    {
        "job_name": "read-job-usa",
        "team_name": "my-team",
        "fail_dag_on_error": True,
        "arguments": {
            "db_tables": ["test_dag_one", "test_dag_two"],
            "db_schema": "default",
        },
        "depends_on": ["ingest-job-table-one", "ingest-job-table-two"],
    },
    {
        "job_name": "read-job-canada",
        "team_name": "my-team",
        "fail_dag_on_error": True,
        "arguments": {
            "db_tables": ["test_dag_one", "test_dag_two"],
            "db_schema": "default",
        },
        "depends_on": ["ingest-job-table-one", "ingest-job-table-two"],
    },
    {
        "job_name": "read-job-rest-of-world",
        "team_name": "my-team",
        "fail_dag_on_error": True,
        "arguments": {
            "db_tables": ["test_dag_one", "test_dag_two"],
            "db_schema": "default",
        },
        "depends_on": ["ingest-job-table-one", "ingest-job-table-two"],
    },
]


<<<<<<< HEAD
def run(job_input):
=======
def run(job_input) -> None:
>>>>>>> 89cbfef2
    DagInput().run_dag(JOBS_RUN_ORDER)<|MERGE_RESOLUTION|>--- conflicted
+++ resolved
@@ -57,9 +57,5 @@
 ]
 
 
-<<<<<<< HEAD
-def run(job_input):
-=======
 def run(job_input) -> None:
->>>>>>> 89cbfef2
     DagInput().run_dag(JOBS_RUN_ORDER)